--- conflicted
+++ resolved
@@ -5,11 +5,7 @@
 import torch.distributed as dist
 from torch.nn.parallel import DistributedDataParallel as DDP
 
-<<<<<<< HEAD
 from torch.distributed._shard.replicated_tensor import ReplicatedTensor, ReplicatedParameter
-from torch.distributed._shard.sharding_spec import ChunkShardingSpec
-=======
->>>>>>> 250a4094
 from torch.testing._internal.common_distributed import (
     requires_nccl,
     skip_if_lt_x_gpu,
@@ -79,114 +75,7 @@
         self.assertIsInstance(new_tensor, torch.Tensor)
         self.assertNotIsInstance(new_tensor, ReplicatedTensor)
 
-<<<<<<< HEAD
         self.assertEqual(new_tensor, local_tensor + local_rand_tensor)
-
-    @with_comms(init_rpc=False)
-    @skip_if_lt_x_gpu(4)
-    @requires_nccl()
-    def test_replicated_tensor_inter_op_sharded_tensor(self):
-        local_tensor = torch.ones(3, 3, device=f"cuda:{self.rank}") * 4
-        replica_tensor = ReplicatedTensor(local_tensor)
-
-        torch.manual_seed(self.rank)
-        spec = ChunkShardingSpec(
-            dim=0,
-            placements=[
-                "rank:0/cuda:0",
-                "rank:1/cuda:1",
-                "rank:2/cuda:2",
-                "rank:3/cuda:3",
-            ],
-        )
-
-        st = sharded_tensor.rand(spec, (12, 3))
-
-        # add op
-        new_tensor = replica_tensor + st
-        # replica + sharded = sharded
-        self.assertTrue(
-            isinstance(new_tensor, sharded_tensor.ShardedTensor)
-            and not isinstance(new_tensor, ReplicatedTensor)
-        )
-        self.assertEqual(new_tensor.local_tensor(), st.local_tensor() + 4)
-        # test torch.add
-        new_tensor = torch.add(replica_tensor, st)
-        self.assertEqual(new_tensor.local_tensor(), st.local_tensor() + 4)
-
-        new_tensor = st + replica_tensor
-        self.assertEqual(new_tensor.local_tensor(), st.local_tensor() + 4)
-
-        # sub op
-        new_tensor = replica_tensor - st
-        self.assertTrue(
-            isinstance(new_tensor, sharded_tensor.ShardedTensor)
-            and not isinstance(new_tensor, ReplicatedTensor)
-        )
-        self.assertEqual(new_tensor.local_tensor(), 4 - st.local_tensor())
-        # test torch.sub
-        new_tensor = torch.sub(replica_tensor, st)
-        self.assertEqual(new_tensor.local_tensor(), 4 - st.local_tensor())
-
-        new_tensor = st - replica_tensor
-        self.assertEqual(new_tensor.local_tensor(), st.local_tensor() - 4)
-
-        # mul op
-        new_tensor = replica_tensor * st
-        self.assertTrue(
-            isinstance(new_tensor, sharded_tensor.ShardedTensor)
-            and not isinstance(new_tensor, ReplicatedTensor)
-        )
-        self.assertEqual(new_tensor.local_tensor(), 4 * st.local_tensor())
-        # test torch.mul
-        new_tensor = torch.mul(replica_tensor, st)
-        self.assertEqual(new_tensor.local_tensor(), 4 * st.local_tensor())
-
-        new_tensor = st * replica_tensor
-        self.assertEqual(new_tensor.local_tensor(), 4 * st.local_tensor())
-
-        # div op
-        new_tensor = replica_tensor / st
-        self.assertTrue(
-            isinstance(new_tensor, sharded_tensor.ShardedTensor)
-            and not isinstance(new_tensor, ReplicatedTensor)
-        )
-        self.assertEqual(new_tensor.local_tensor(), 4 / st.local_tensor())
-        # test torch.div
-        new_tensor = torch.div(replica_tensor, st)
-        self.assertEqual(new_tensor.local_tensor(), 4 / st.local_tensor())
-
-        new_tensor = st / replica_tensor
-        self.assertEqual(new_tensor.local_tensor(), st.local_tensor() / 4)
-
-    @with_comms(init_rpc=False)
-    @skip_if_lt_x_gpu(4)
-    @requires_nccl()
-    def test_replicated_tensor_inter_op_sharded_tensor_errors(self):
-        local_tensor = torch.ones(3, 3, device=f"cuda:{self.rank}") * 4
-        replica_tensor = ReplicatedTensor(local_tensor)
-
-        torch.manual_seed(self.rank)
-        spec = ChunkShardingSpec(
-            dim=0,
-            placements=[
-                "rank:0/cuda:0",
-                "rank:1/cuda:1",
-                "rank:2/cuda:2",
-                "rank:3/cuda:3",
-            ],
-        )
-
-        st = sharded_tensor.rand(spec, (20, 3))
-
-        with self.assertRaisesRegex(RuntimeError, 'Implicit broadcasting'):
-            st + replica_tensor
-
-        with self.assertRaisesRegex(TypeError, 'unsupported operand type'):
-            st + 4
-
-        with self.assertRaisesRegex(RuntimeError, 'not supported for ShardedTensor'):
-            st % replica_tensor
 
     @with_comms(init_rpc=False)
     @skip_if_lt_x_gpu(4)
@@ -254,7 +143,4 @@
 
             # Validate buffers not replicated after forward.
             self.assertNotIsInstance(ddp.module.foo, ReplicatedTensor)
-            self.assertNotIsInstance(model.foo, ReplicatedTensor)
-=======
-        self.assertEqual(new_tensor, local_tensor + local_rand_tensor)
->>>>>>> 250a4094
+            self.assertNotIsInstance(model.foo, ReplicatedTensor)