ir_version: 7
producer_name: "pytorch"
producer_version: "CURRENT_VERSION"
graph {
  node {
<<<<<<< HEAD
    input: "onnx::Reshape_0"
    input: "onnx::Reshape_9"
    output: "6"
    name: "Reshape_0"
=======
    input: "onnx::Shape_0"
    output: "onnx::ReduceProd_2"
    name: "Shape_0"
    op_type: "Shape"
  }
  node {
    input: "onnx::ReduceProd_2"
    output: "onnx::Div_3"
    name: "ReduceProd_1"
    op_type: "ReduceProd"
    attribute {
      name: "keepdims"
      i: 0
      type: INT
    }
  }
  node {
    output: "onnx::Div_4"
    name: "Constant_2"
    op_type: "Constant"
    attribute {
      name: "value"
      t {
        data_type: 7
        raw_data: "\001\000\000\000\000\000\000\000"
      }
      type: TENSOR
    }
  }
  node {
    input: "onnx::Div_3"
    input: "onnx::Div_4"
    output: "onnx::Cast_5"
    name: "Div_3"
    op_type: "Div"
  }
  node {
    input: "onnx::Cast_5"
    output: "onnx::Cast_6"
    name: "Cast_4"
    op_type: "Cast"
    attribute {
      name: "to"
      i: 7
      type: INT
    }
  }
  node {
    input: "onnx::Cast_6"
    output: "onnx::Unsqueeze_7"
    name: "Cast_5"
    op_type: "Cast"
    attribute {
      name: "to"
      i: 7
      type: INT
    }
  }
  node {
    output: "onnx::Unsqueeze_10"
    name: "Constant_6"
    op_type: "Constant"
    attribute {
      name: "value"
      t {
        dims: 1
        data_type: 7
        raw_data: "\000\000\000\000\000\000\000\000"
      }
      type: TENSOR
    }
  }
  node {
    input: "onnx::Unsqueeze_7"
    input: "onnx::Unsqueeze_10"
    output: "onnx::Concat_11"
    name: "Unsqueeze_7"
    op_type: "Unsqueeze"
  }
  node {
    input: "onnx::Concat_14"
    input: "onnx::Concat_11"
    output: "onnx::Reshape_12"
    name: "Concat_8"
    op_type: "Concat"
    attribute {
      name: "axis"
      i: 0
      type: INT
    }
  }
  node {
    input: "onnx::Shape_0"
    input: "onnx::Reshape_12"
    output: "13"
    name: "Reshape_9"
>>>>>>> c8c2b0e4
    op_type: "Reshape"
  }
  name: "torch_jit"
  initializer {
    dims: 2
    data_type: 7
<<<<<<< HEAD
    name: "onnx::Reshape_9"
    raw_data: "\001\000\000\000\000\000\000\000\030\000\000\000\000\000\000\000"
=======
    name: "onnx::Concat_14"
    raw_data: "\001\000\000\000\000\000\000\000"
>>>>>>> c8c2b0e4
  }
  input {
    name: "onnx::Reshape_0"
    type {
      tensor_type {
        elem_type: 1
        shape {
          dim {
            dim_value: 1
          }
          dim {
            dim_value: 2
          }
          dim {
            dim_value: 3
          }
          dim {
            dim_value: 4
          }
        }
      }
    }
  }
  output {
<<<<<<< HEAD
    name: "6"
=======
    name: "13"
>>>>>>> c8c2b0e4
    type {
      tensor_type {
        elem_type: 1
        shape {
          dim {
<<<<<<< HEAD
            dim_value: 1
          }
          dim {
            dim_value: 24
=======
            dim_param: "Reshape13_dim_0"
          }
          dim {
            dim_param: "Reshape13_dim_1"
>>>>>>> c8c2b0e4
          }
        }
      }
    }
  }
}
opset_import {
  version: 13
}<|MERGE_RESOLUTION|>--- conflicted
+++ resolved
@@ -3,122 +3,18 @@
 producer_version: "CURRENT_VERSION"
 graph {
   node {
-<<<<<<< HEAD
     input: "onnx::Reshape_0"
-    input: "onnx::Reshape_9"
-    output: "6"
+    input: "onnx::Reshape_11"
+    output: "8"
     name: "Reshape_0"
-=======
-    input: "onnx::Shape_0"
-    output: "onnx::ReduceProd_2"
-    name: "Shape_0"
-    op_type: "Shape"
-  }
-  node {
-    input: "onnx::ReduceProd_2"
-    output: "onnx::Div_3"
-    name: "ReduceProd_1"
-    op_type: "ReduceProd"
-    attribute {
-      name: "keepdims"
-      i: 0
-      type: INT
-    }
-  }
-  node {
-    output: "onnx::Div_4"
-    name: "Constant_2"
-    op_type: "Constant"
-    attribute {
-      name: "value"
-      t {
-        data_type: 7
-        raw_data: "\001\000\000\000\000\000\000\000"
-      }
-      type: TENSOR
-    }
-  }
-  node {
-    input: "onnx::Div_3"
-    input: "onnx::Div_4"
-    output: "onnx::Cast_5"
-    name: "Div_3"
-    op_type: "Div"
-  }
-  node {
-    input: "onnx::Cast_5"
-    output: "onnx::Cast_6"
-    name: "Cast_4"
-    op_type: "Cast"
-    attribute {
-      name: "to"
-      i: 7
-      type: INT
-    }
-  }
-  node {
-    input: "onnx::Cast_6"
-    output: "onnx::Unsqueeze_7"
-    name: "Cast_5"
-    op_type: "Cast"
-    attribute {
-      name: "to"
-      i: 7
-      type: INT
-    }
-  }
-  node {
-    output: "onnx::Unsqueeze_10"
-    name: "Constant_6"
-    op_type: "Constant"
-    attribute {
-      name: "value"
-      t {
-        dims: 1
-        data_type: 7
-        raw_data: "\000\000\000\000\000\000\000\000"
-      }
-      type: TENSOR
-    }
-  }
-  node {
-    input: "onnx::Unsqueeze_7"
-    input: "onnx::Unsqueeze_10"
-    output: "onnx::Concat_11"
-    name: "Unsqueeze_7"
-    op_type: "Unsqueeze"
-  }
-  node {
-    input: "onnx::Concat_14"
-    input: "onnx::Concat_11"
-    output: "onnx::Reshape_12"
-    name: "Concat_8"
-    op_type: "Concat"
-    attribute {
-      name: "axis"
-      i: 0
-      type: INT
-    }
-  }
-  node {
-    input: "onnx::Shape_0"
-    input: "onnx::Reshape_12"
-    output: "13"
-    name: "Reshape_9"
->>>>>>> c8c2b0e4
     op_type: "Reshape"
   }
   name: "torch_jit"
   initializer {
     dims: 2
     data_type: 7
-<<<<<<< HEAD
-    name: "onnx::Reshape_9"
+    name: "onnx::Reshape_11"
     raw_data: "\001\000\000\000\000\000\000\000\030\000\000\000\000\000\000\000"
-=======
-    name: "onnx::Concat_14"
-    raw_data: "\001\000\000\000\000\000\000\000"
->>>>>>> c8c2b0e4
   }
   input {
     name: "onnx::Reshape_0"
@@ -143,27 +39,16 @@
     }
   }
   output {
-<<<<<<< HEAD
-    name: "6"
-=======
-    name: "13"
->>>>>>> c8c2b0e4
+    name: "8"
     type {
       tensor_type {
         elem_type: 1
         shape {
           dim {
-<<<<<<< HEAD
             dim_value: 1
           }
           dim {
             dim_value: 24
-=======
-            dim_param: "Reshape13_dim_0"
-          }
-          dim {
-            dim_param: "Reshape13_dim_1"
->>>>>>> c8c2b0e4
           }
         }
       }
