# -*- coding: utf-8 -*-
# Owner(s): ["module: linear algebra"]

import torch
import numpy as np

import unittest
import itertools
import warnings
import math
from math import inf, nan, isnan
import random
from random import randrange
from itertools import product
from functools import reduce, partial, wraps

from torch.testing._internal.common_utils import \
    (TestCase, run_tests, TEST_SCIPY, IS_MACOS, IS_WINDOWS, slowTest,
     TEST_WITH_ASAN, TEST_WITH_ROCM, IS_FBCODE, IS_REMOTE_GPU, iter_indices,
     make_fullrank_matrices_with_distinct_singular_values)
from torch.testing._internal.common_device_type import \
    (instantiate_device_type_tests, dtypes, has_cusolver,
     onlyCPU, skipCUDAIf, skipCUDAIfNoMagma, skipCPUIfNoLapack, precisionOverride,
     skipCUDAIfNoMagmaAndNoCusolver, skipCUDAIfRocm, onlyNativeDeviceTypes, dtypesIfCUDA,
     onlyCUDA, skipCUDAVersionIn, skipMeta, skipCUDAIfNoCusolver)
from torch.testing import make_tensor
from torch.testing._internal.common_dtype import (
    all_types, all_types_and_complex_and, floating_and_complex_types, integral_types,
    floating_and_complex_types_and, floating_types_and, complex_types,
)
from torch.testing._internal.common_cuda import SM53OrLater, tf32_on_and_off, CUDA11OrLater, CUDA9
from torch.distributions.binomial import Binomial

# Protects against includes accidentally setting the default dtype
# NOTE: jit_metaprogramming_utils sets the default dtype to double!
torch.set_default_dtype(torch.float32)
assert torch.get_default_dtype() is torch.float32

if TEST_SCIPY:
    import scipy

def setLinalgBackendsToDefaultFinally(fn):
    @wraps(fn)
    def _fn(*args, **kwargs):
        try:
            fn(*args, **kwargs)
        finally:
            # Set linalg backend back to default to make sure potential failures in one test
            #   doesn't affect other linalg tests
            torch.backends.cuda.preferred_linalg_library('default')
    return _fn


class TestLinalg(TestCase):
    def setUp(self):
        super(self.__class__, self).setUp()
        torch.backends.cuda.matmul.allow_tf32 = False

    def tearDown(self):
        torch.backends.cuda.matmul.allow_tf32 = True
        super(self.__class__, self).tearDown()

    exact_dtype = True

    @dtypes(torch.float, torch.cfloat)
    @precisionOverride({torch.float: 1e-06, torch.cfloat: 1e-06})
    @tf32_on_and_off(5e-3)
    def test_inner(self, device, dtype):
        def check(a_sizes_, b_sizes_):
            for a_sizes, b_sizes in ((a_sizes_, b_sizes_), (b_sizes_, a_sizes_)):
                a = torch.randn(a_sizes, dtype=dtype, device=device)
                b = torch.randn(b_sizes, dtype=dtype, device=device)
                res = torch.inner(a, b)
                ref = np.inner(a.cpu().numpy(), b.cpu().numpy())
                self.assertEqual(res.cpu(), torch.from_numpy(np.array(ref)))
                out = torch.zeros_like(res)
                torch.inner(a, b, out=out)
                self.assertEqual(res, out)

        check([], [])                       # scalar x scalar
        check([], [0])                      # scalar x empty
        check([], [3])                      # scalar x 1D
        check([], [2, 3, 4])                # scalar x 3D

        check([0], [0])                     # empty x empty
        check([0], [2, 0])                  # empty x 2D

        check([2], [2])                     # 1D x 1D
        check([2], [3, 1, 2])               # 1D x 3D
        check([2], [3, 0, 2])               # 1D x 3D empty

        check([1, 2], [3, 2])               # 2D x 2D
        check([1, 2], [3, 4, 2])            # 2D x 3D
        check([2, 1, 3, 2], [1, 3, 2, 2])   # 4D x 4D

        # Test error message
        with self.assertRaisesRegex(RuntimeError,
                                    r"inner\(\) the last dimension must match on both "
                                    r"input tensors but got shapes \[2, 3\] and \[2, 2\]"):
            torch.randn(2, 3, device=device, dtype=dtype).inner(torch.randn(2, 2, device=device, dtype=dtype))

    # Tests torch.outer, and its alias, torch.ger, vs. NumPy
    @precisionOverride({torch.bfloat16: 1e-1})
    @dtypes(*all_types_and_complex_and(torch.half, torch.bfloat16, torch.bool))
    def test_outer(self, device, dtype):
        def run_test_case(a, b):
            if dtype == torch.bfloat16:
                a_np = a.to(torch.double).cpu().numpy()
                b_np = b.to(torch.double).cpu().numpy()
                exact_dtype = False
            else:
                a_np = a.cpu().numpy()
                b_np = b.cpu().numpy()
                exact_dtype = True
            expected = np.outer(a_np, b_np)

            self.assertEqual(torch.outer(a, b), expected, exact_dtype=False)
            self.assertEqual(torch.Tensor.outer(a, b), expected, exact_dtype=False)

            self.assertEqual(torch.ger(a, b), expected, exact_dtype=False)
            self.assertEqual(torch.Tensor.ger(a, b), expected, exact_dtype=False)

            # test out variant
            out = torch.empty(a.size(0), b.size(0), device=device, dtype=dtype)
            torch.outer(a, b, out=out)
            self.assertEqual(out, expected, exact_dtype=False)

            out = torch.empty(a.size(0), b.size(0), device=device, dtype=dtype)
            torch.ger(a, b, out=out)
            self.assertEqual(out, expected, exact_dtype=False)

        a = torch.randn(50).to(device=device, dtype=dtype)
        b = torch.randn(50).to(device=device, dtype=dtype)
        run_test_case(a, b)

        # test 0 strided tensor
        zero_strided = torch.randn(1).to(device=device, dtype=dtype).expand(50)
        run_test_case(zero_strided, b)
        run_test_case(a, zero_strided)

    @skipCUDAIfNoMagma
    @skipCPUIfNoLapack
    @dtypes(torch.float, torch.double, torch.cfloat, torch.cdouble)
    def test_linalg_lstsq(self, device, dtype):
        from torch.testing._internal.common_utils import random_well_conditioned_matrix
        if self.device_type == 'cpu':
            drivers = ('gels', 'gelsy', 'gelsd', 'gelss', None)
        else:
            drivers = ('gels', None)

        def check_solution_correctness(a, b, sol):
            sol2 = a.pinverse() @ b
            self.assertEqual(sol, sol2, atol=1e-5, rtol=1e-5)

        def check_correctness_ref(a, b, res, ref, driver="default"):
            def apply_if_not_empty(t, f):
                if t.numel():
                    return f(t)
                else:
                    return t

            def select_if_not_empty(t, i):
                selected = apply_if_not_empty(t, lambda x: x.select(0, i))
                return selected

            m = a.size(-2)
            n = a.size(-1)
            nrhs = b.size(-1)
            batch_size = int(np.prod(a.shape[:-2]))
            if batch_size == 0:
                batch_size = 1
            a_3d = a.view(batch_size, m, n)
            b_3d = b.view(batch_size, m, nrhs)

            solution_3d = res.solution.view(batch_size, n, nrhs)
            residuals_2d = apply_if_not_empty(res.residuals, lambda t: t.view(-1, nrhs))
            rank_1d = apply_if_not_empty(res.rank, lambda t: t.view(-1))
            singular_values_2d = res.singular_values.view(batch_size, res.singular_values.shape[-1])

            if a.numel() > 0:
                for i in range(batch_size):
                    sol, residuals, rank, singular_values = ref(
                        a_3d.select(0, i).numpy(),
                        b_3d.select(0, i).numpy()
                    )
                    # Singular values are None when lapack_driver='gelsy' in SciPy
                    if singular_values is None:
                        singular_values = []
                    self.assertEqual(sol, solution_3d.select(0, i), atol=1e-5, rtol=1e-5)
                    self.assertEqual(rank, select_if_not_empty(rank_1d, i), atol=1e-5, rtol=1e-5)
                    self.assertEqual(singular_values, singular_values_2d.select(0, i), atol=1e-5, rtol=1e-5)

                    # SciPy and NumPy operate only on non-batched input and
                    # return an empty array with shape (0,) if rank(a) != n
                    # in PyTorch the batched inputs are supported and
                    # matrices in the batched input can have different ranks
                    # we compute residuals only if all matrices have rank == n
                    # see https://github.com/pytorch/pytorch/issues/56483
                    if m > n:
                        if torch.all(rank_1d == n):
                            self.assertEqual(
                                residuals, select_if_not_empty(residuals_2d, i), atol=1e-5, rtol=1e-5, exact_dtype=False
                            )
                        else:
                            self.assertTrue(residuals_2d.numel() == 0)

            else:
                self.assertEqual(res.solution.shape, (*a.shape[:-2], n, nrhs))
                self.assertEqual(res.rank.shape, a.shape[:-2])

                # residuals are not always computed (and have non-zero shape)
                if m > n and driver != "gelsy":
                    self.assertEqual(res.residuals.shape, (*a.shape[:-2], 0))
                else:
                    self.assertEqual(res.residuals.shape, (0, ))

                # singular_values are not always computed (and have non-zero shape)
                if driver == "default" or driver == "gelsd" or driver == "gelss":
                    self.assertEqual(res.singular_values.shape, (*a.shape[:-2], min(m, n)))
                else:
                    self.assertEqual(res.singular_values.shape, (0, ))

        def check_correctness_scipy(a, b, res, driver, cond):
            # SciPy provides 3 driver options: gelsd, gelss, gelsy
            if TEST_SCIPY and driver in ('gelsd', 'gelss', 'gelsy'):
                import scipy.linalg

                def scipy_ref(a, b):
                    return scipy.linalg.lstsq(a, b, lapack_driver=driver, cond=cond)
                check_correctness_ref(a, b, res, scipy_ref, driver=driver)

        def check_correctness_numpy(a, b, res, driver, rcond):
            # NumPy uses only gelsd routine
            if driver == 'gelsd':

                def numpy_ref(a, b):
                    return np.linalg.lstsq(a, b, rcond=rcond)
                check_correctness_ref(a, b, res, numpy_ref)

        version = torch.testing._internal.common_cuda._get_torch_cuda_version()
        cusolver_available = (version >= (10, 2))

        ms = [2 ** i for i in range(5)]
        m_ge_n_sizes = [(m, m // 2) for m in ms] + [(m, m) for m in ms]
        # cases m < n are only supported on CPU and for cuSOLVER path on CUDA
        m_l_n_sizes = [(m // 2, m) for m in ms]
        include_m_l_n_case = (cusolver_available or device == 'cpu')
        matrix_sizes = m_ge_n_sizes + (m_l_n_sizes if include_m_l_n_case else [])
        batches = [(), (2,), (2, 2), (2, 2, 2)]
        # we generate matrices with singular values sampled from a normal distribution,
        # that is why we use `cond=1.0`, the mean to cut roughly half of all
        # the singular values and compare whether torch.linalg.lstsq agrees with
        # SciPy and NumPy.
        # if rcond is True then set value for it based on the used algorithm
        # rcond == -1 or any other negative value forces LAPACK to use machine precision tolerance
        rconds = (None, True, -1)

        for batch, matrix_size, driver, rcond in itertools.product(batches, matrix_sizes, drivers, rconds):
            # keep the rcond value if it is None or -1, set the driver specific value if it is True
            if rcond and rcond != -1:
                if driver in ('gelss', 'gelsd'):
                    # SVD based algorithm; set to zero roughly half of all the singular values
                    rcond = 1.0
                else:
                    # driver == 'gelsy'
                    # QR based algorithm; setting the value too high might lead to non-unique solutions and flaky tests
                    # so we skip this case
                    continue

            # specifying rcond value has no effect for gels driver so no need to run the tests again
            if driver == 'gels' and rcond is not None:
                continue

            shape = batch + matrix_size
            a = random_well_conditioned_matrix(*shape, dtype=dtype, device=device)
            b = torch.rand(*shape, dtype=dtype, device=device)

            m = a.size(-2)
            n = a.size(-1)
            res = torch.linalg.lstsq(a, b, rcond=rcond, driver=driver)
            sol = res.solution

            # Only checks gelsd, gelss, gelsy drivers
            check_correctness_scipy(a, b, res, driver, rcond)

            # Only checks gelsd driver
            check_correctness_numpy(a, b, res, driver, rcond)

            # gels driver is not checked by comparing to NumPy or SciPy implementation
            # because NumPy and SciPy do not implement this driver
            if driver == 'gels' and rcond is None:
                check_solution_correctness(a, b, sol)

    @skipCUDAIfNoMagma
    @skipCPUIfNoLapack
    @dtypes(torch.float, torch.double, torch.cfloat, torch.cdouble)
    def test_linalg_lstsq_batch_broadcasting(self, device, dtype):
        from torch.testing._internal.common_utils import random_well_conditioned_matrix

        def check_correctness(a, b):
            sol = torch.linalg.lstsq(a, b).solution
            sol2 = a.pinverse() @ b
            self.assertEqual(sol, sol2, rtol=1e-5, atol=1e-5)

        ms = [2 ** i for i in range(5)]
        batches = [(), (0,), (2,), (2, 2), (2, 2, 2)]
        # the case when a single matrix is batch-broadcasted over the rhs
        for m, batch in itertools.product(ms, batches):
            a = random_well_conditioned_matrix(m, m, dtype=dtype, device=device).view(*([1] * len(batch)), m, m)
            b = torch.rand(*(batch + (m, m)), dtype=dtype, device=device)
            check_correctness(a, b)

        # cases with broadcastable shapes
        for m in ms:
            a = random_well_conditioned_matrix(1, 3, 1, 3, m, m, dtype=dtype, device=device)
            b = torch.rand(3, 1, 3, 1, m, m // 2, dtype=dtype, device=device)
            check_correctness(a, b)

            # rhs are vectors, not matrices in this test
            b = torch.rand(3, 1, 3, 1, m, dtype=dtype, device=device)
            # unsqueeze for b because `check_correctness` checks against
            # a.pinverse() @ b, which requires b to be a matrix
            check_correctness(a, b.unsqueeze(-1))

            a = random_well_conditioned_matrix(3, 1, 3, 1, m, m, dtype=dtype, device=device)
            b = torch.rand(1, 3, 1, 3, m, m // 2, dtype=dtype, device=device)
            check_correctness(a, b)

            # rhs are vectors, not matrices in this test
            b = torch.rand(1, 3, 1, 3, m, dtype=dtype, device=device)
            check_correctness(a, b.unsqueeze(-1))

    @skipCPUIfNoLapack
    @skipCUDAIfNoMagma
    @dtypes(torch.float, torch.double, torch.cfloat, torch.cdouble)
    def test_linalg_lstsq_input_checks(self, device, dtype):
        # check empty inputs
        # empty batches
        a = torch.rand(0, 0, 3, 3, dtype=dtype, device=device)
        b = torch.rand(0, 0, 3, 2, dtype=dtype, device=device)
        self.assertEqual(
            torch.linalg.lstsq(a, b)[0],
            torch.zeros(0, 0, 3, 2, dtype=dtype, device=device)
        )
        # empty a and b
        a = torch.rand(2, 2, 0, 0, dtype=dtype, device=device)
        b = torch.rand(2, 2, 0, 0, dtype=dtype, device=device)
        self.assertEqual(
            torch.linalg.lstsq(a, b)[0],
            torch.zeros(2, 2, 0, 0, dtype=dtype, device=device)
        )
        # empty a and b
        a = torch.rand(2, 2, 3, 0, dtype=dtype, device=device)
        b = torch.rand(2, 2, 3, 0, dtype=dtype, device=device)
        self.assertEqual(
            torch.linalg.lstsq(a, b)[0],
            torch.zeros(2, 2, 0, 0, dtype=dtype, device=device)
        )
        # empty a but not b
        a = torch.rand(2, 2, 3, 0, dtype=dtype, device=device)
        b = torch.rand(2, 2, 3, 2, dtype=dtype, device=device)
        self.assertEqual(
            torch.linalg.lstsq(a, b)[0],
            torch.zeros(2, 2, 0, 2, dtype=dtype, device=device)
        )

        # empty a and b
        if torch.device(device).type == 'cpu':
            # only CPU since CUDA does not support overdetermined systems
            a = torch.rand(2, 2, 0, 3, dtype=dtype, device=device)
            b = torch.rand(2, 2, 0, 3, dtype=dtype, device=device)
            self.assertEqual(
                torch.linalg.lstsq(a, b)[0],
                torch.zeros(2, 2, 3, 3, dtype=dtype, device=device)
            )

        a = torch.rand(2, 3, dtype=dtype, device=device)
        b = torch.rand(3, dtype=dtype, device=device)

        with self.assertRaisesRegex(RuntimeError, 'input must have at least 2 dimensions'):
            torch.linalg.lstsq(b, b)

        with self.assertRaisesRegex(RuntimeError, 'other must have at least 1 dimension'):
            torch.linalg.lstsq(a, torch.tensor(1, dtype=dtype, device=device))

        with self.assertRaisesRegex(RuntimeError, r'input.size\(-2\) should match other.size\(-1\)'):
            torch.linalg.lstsq(a, b)

        with self.assertRaisesRegex(RuntimeError, r'input.size\(-2\) should match other.size\(-2\)'):
            torch.linalg.lstsq(a, b.unsqueeze(-1))

        def complement_device(device):
            if device == 'cpu' and torch.cuda.is_available():
                return 'cuda'
            else:
                return 'cpu'

        a = torch.rand(2, 2, 2, 2, dtype=dtype, device=device)
        b = torch.rand(2, 2, 2, dtype=dtype, device=complement_device(device))
        if a.device != b.device:
            with self.assertRaisesRegex(RuntimeError, 'be on the same device'):
                torch.linalg.lstsq(a, b)

        b = (torch.rand(2, 2, 2, dtype=dtype, device=device) * 100).long()
        with self.assertRaisesRegex(RuntimeError, 'the same dtype'):
            torch.linalg.lstsq(a, b)

        a = torch.rand(2, 2, 2, 2, dtype=dtype, device=device)
        b = torch.rand(2, 2, 2, dtype=dtype, device=device)

        if device != 'cpu':
            with self.assertRaisesRegex(RuntimeError, '`driver` other than `gels` is not supported on CUDA'):
                torch.linalg.lstsq(a, b, driver='fictitious_driver')
        # if on cpu
        else:
            with self.assertRaisesRegex(RuntimeError, r'parameter `driver` should be one of \(gels, gelsy, gelsd, gelss\)'):
                torch.linalg.lstsq(a, b, driver='fictitious_driver')

        # cuSOLVER path supports underdetermined systems
        version = torch.testing._internal.common_cuda._get_torch_cuda_version()
        cusolver_not_available = (version < (10, 1))

        if device != 'cpu' and cusolver_not_available:
            a = torch.rand(2, 3, dtype=dtype, device=device)
            b = torch.rand(2, 1, dtype=dtype, device=device)
            with self.assertRaisesRegex(RuntimeError, r'only overdetermined systems'):
                torch.linalg.lstsq(a, b)

    @skipCUDAIfNoMagma
    @skipCPUIfNoLapack
    @dtypes(*floating_and_complex_types())
    def test_cholesky(self, device, dtype):
        from torch.testing._internal.common_utils import random_hermitian_pd_matrix

        def run_test(shape, batch, contiguous):
            A = random_hermitian_pd_matrix(shape, *batch, dtype=dtype, device=device)
            if A.numel() > 0 and not contiguous:
                A = A.mT
                self.assertFalse(A.is_contiguous())
            expected_L = np.linalg.cholesky(A.cpu().numpy())
            actual_L = torch.linalg.cholesky(A)

            # For fp32 individual entries in matrices can differ between PyTorch and NumPy
            # Let's compare the norms of matrices instead
            if A.numel() > 0 and dtype in [torch.float32, torch.complex64]:
                # axis is specified to calculate matrix norm for batched input
                expected_norm = np.linalg.norm(expected_L, ord=1, axis=(-2, -1))
                actual_norm = torch.linalg.norm(actual_L, ord=1, axis=(-2, -1))
                # Compare the norms with standard tolerances
                self.assertEqual(actual_norm, expected_norm)
                # and individual values with a higher tolerance
                self.assertEqual(actual_L, expected_L, atol=1e-2, rtol=1e-5)
            else:
                self.assertEqual(actual_L, expected_L)

        shapes = (0, 3, 5)
        batches = ((), (3, ), (2, 2))
        larger_input_case = [(100, (5, ), True)]
        for shape, batch, contiguous in list(itertools.product(shapes, batches, (True, False))) + larger_input_case:
            run_test(shape, batch, contiguous)

        # check the out= variant
        A = random_hermitian_pd_matrix(3, 3, dtype=dtype, device=device)
        out = torch.empty_like(A)
        ans = torch.linalg.cholesky(A, out=out)
        self.assertEqual(ans, out)
        expected = torch.linalg.cholesky(A)
        self.assertEqual(expected, out)

        # check the upper= variant
        expected = torch.linalg.cholesky(A).mH
        actual = torch.linalg.cholesky(A, upper=True)
        self.assertEqual(expected, actual)

    @skipCUDAIfNoMagma
    @skipCPUIfNoLapack
    @dtypes(*floating_and_complex_types())
    def test_cholesky_errors_and_warnings(self, device, dtype):
        from torch.testing._internal.common_utils import random_hermitian_pd_matrix

        # cholesky requires the input to be a square matrix or batch of square matrices
        A = torch.randn(2, 3, device=device, dtype=dtype)
        with self.assertRaisesRegex(RuntimeError, r'must be batches of square matrices'):
            torch.linalg.cholesky(A)
        A = torch.randn(2, 2, 3, device=device, dtype=dtype)
        with self.assertRaisesRegex(RuntimeError, r'must be batches of square matrices'):
            torch.linalg.cholesky(A)
        with self.assertRaisesRegex(np.linalg.LinAlgError, r'Last 2 dimensions of the array must be square'):
            np.linalg.cholesky(A.cpu().numpy())

        # cholesky requires the input to be at least 2 dimensional tensor
        A = torch.randn(2, device=device, dtype=dtype)
        with self.assertRaisesRegex(RuntimeError, r'must have at least 2 dimensions'):
            torch.linalg.cholesky(A)
        with self.assertRaisesRegex(np.linalg.LinAlgError,
                                    r'1-dimensional array given\. Array must be at least two-dimensional'):
            np.linalg.cholesky(A.cpu().numpy())

        # if the input matrix is not positive definite, an error should be raised
        A = torch.eye(3, 3, dtype=dtype, device=device)
        A[-1, -1] = 0  # Now A is not positive definite
        with self.assertRaisesRegex(torch.linalg.LinAlgError, r'minor of order 3 is not positive-definite'):
            torch.linalg.cholesky(A)
        with self.assertRaisesRegex(np.linalg.LinAlgError, r'Matrix is not positive definite'):
            np.linalg.cholesky(A.cpu().numpy())

        # if at least one matrix in the batch is singular, an error should be raised
        A = torch.eye(3, 3, dtype=dtype, device=device)
        A = A.reshape((1, 3, 3))
        A = A.repeat(5, 1, 1)
        A[4, -1, -1] = 0  # Now A[4] is not positive definite
        with self.assertRaisesRegex(torch.linalg.LinAlgError, r'\(Batch element 4\): The factorization could not be completed'):
            torch.linalg.cholesky(A)

        # if out tensor with wrong shape is passed a warning is given
        A = random_hermitian_pd_matrix(3, dtype=dtype, device=device)
        out = torch.empty(2, 3, dtype=dtype, device=device)
        with warnings.catch_warnings(record=True) as w:
            # Trigger warning
            torch.linalg.cholesky(A, out=out)
            # Check warning occurs
            self.assertEqual(len(w), 1)
            self.assertTrue("An output with one or more elements was resized" in str(w[-1].message))

        # dtypes should be safely castable
        out = torch.empty(*A.shape, dtype=torch.int, device=device)
        with self.assertRaisesRegex(RuntimeError, "but got result with dtype Int"):
            torch.linalg.cholesky(A, out=out)

        # device should match
        if torch.cuda.is_available():
            wrong_device = 'cpu' if self.device_type != 'cpu' else 'cuda'
            out = torch.empty(0, device=wrong_device, dtype=dtype)
            with self.assertRaisesRegex(RuntimeError, "Expected result and input tensors to be on the same device"):
                torch.linalg.cholesky(A, out=out)

    # NOTE: old_cholesky* tests were moved here from test_torch.py and test_autograd.py
    @slowTest
    @skipCUDAIfNoMagma
    @skipCPUIfNoLapack
    @dtypes(torch.double)
    def test_old_cholesky_batched_many_batches(self, device, dtype):
        from torch.testing._internal.common_utils import random_symmetric_pd_matrix

        def cholesky_test_helper(n, batchsize, device, upper):
            A = random_symmetric_pd_matrix(n, batchsize, dtype=dtype, device=device)
            chol_fact = torch.cholesky(A, upper=upper)
            if upper:
                # Correctness check
                self.assertEqual(A, chol_fact.mT.matmul(chol_fact))
                # Upper triangular check
                self.assertEqual(chol_fact, chol_fact.triu())
            else:
                # Correctness check
                self.assertEqual(A, chol_fact.matmul(chol_fact.mT))
                # Lower triangular check
                self.assertEqual(chol_fact, chol_fact.tril())

        for upper, batchsize in itertools.product([True, False], [262144, 524288]):
            cholesky_test_helper(2, batchsize, device, upper)

    @precisionOverride({torch.float32: 1e-4, torch.complex64: 1e-4})
    @skipCUDAIfNoMagma
    @skipCPUIfNoLapack
    @dtypes(*floating_and_complex_types())
    def test_old_cholesky_batched(self, device, dtype):
        from torch.testing._internal.common_utils import random_hermitian_pd_matrix

        def cholesky_test_helper(n, batch_dims, upper):
            A = random_hermitian_pd_matrix(n, *batch_dims, dtype=dtype, device=device)
            cholesky_exp = torch.stack([m.cholesky(upper=upper) for m in A.reshape(-1, n, n)])
            cholesky_exp = cholesky_exp.reshape_as(A)
            self.assertEqual(cholesky_exp, torch.cholesky(A, upper=upper))

        for upper, batchsize in itertools.product([True, False], [(3,), (3, 4), (2, 3, 4)]):
            cholesky_test_helper(3, batchsize, upper)

    @precisionOverride({torch.float32: 1e-4, torch.complex64: 1e-4})
    @skipCUDAIfNoMagma
    @skipCPUIfNoLapack
    @dtypes(*floating_and_complex_types())
    @tf32_on_and_off(0.01)
    def test_old_cholesky(self, device, dtype):
        from torch.testing._internal.common_utils import random_hermitian_pd_matrix

        A = random_hermitian_pd_matrix(10, dtype=dtype, device=device)

        # default Case
        C = torch.cholesky(A)
        B = torch.mm(C, C.t().conj())
        self.assertEqual(A, B, atol=1e-14, rtol=0)

        # test Upper Triangular
        U = torch.cholesky(A, True)
        B = torch.mm(U.t().conj(), U)
        self.assertEqual(A, B, atol=1e-14, rtol=0, msg='cholesky (upper) did not allow rebuilding the original matrix')

        # test Lower Triangular
        L = torch.cholesky(A, False)
        B = torch.mm(L, L.t().conj())
        self.assertEqual(A, B, atol=1e-14, rtol=0, msg='cholesky (lower) did not allow rebuilding the original matrix')

    @skipCUDAIfNoMagma
    @skipCPUIfNoLapack
    @dtypes(*floating_and_complex_types())
    def test_old_cholesky_empty(self, device, dtype):
        def run_test(upper):
            A = torch.empty(0, 0, dtype=dtype, device=device)
            chol = torch.cholesky(A, upper)
            chol_A = torch.matmul(chol, chol.t().conj())
            self.assertEqual(A, chol_A)
        for upper in [True, False]:
            run_test(upper)

    # Test for issue
    # https://github.com/pytorch/pytorch/issues/57032
    # torch.cholesky with upper=True for batched CUDA inputs was wrong
    # it was using the lower triangular part instead of the upper one
    @onlyCUDA
    @skipCUDAIfNoMagma
    @dtypes(*floating_and_complex_types())
    def test_old_cholesky_batched_upper(self, device, dtype):
        from torch.testing._internal.common_utils import random_hermitian_pd_matrix

        batchsize = 2
        A = random_hermitian_pd_matrix(3, batchsize, dtype=dtype, device=device)
        A_triu = A.triu()  # fill the lower triangular part with zero

        U = torch.cholesky(A_triu, upper=True)

        reconstruct_A = U.mH @ U
        self.assertEqual(A, reconstruct_A)

    @skipCUDAIfNoMagmaAndNoCusolver
    @skipCPUIfNoLapack
    @dtypes(*floating_and_complex_types())
    def test_cholesky_ex(self, device, dtype):
        from torch.testing._internal.common_utils import random_hermitian_pd_matrix

        def run_test(n, batch):
            A = random_hermitian_pd_matrix(n, *batch, dtype=dtype, device=device)
            expected_L = np.linalg.cholesky(A.cpu().numpy())
            expected_info = torch.zeros(A.shape[:-2], dtype=torch.int32, device=device)
            actual_L, actual_info = torch.linalg.cholesky_ex(A)

            # For fp32 individual entries in matrices can differ between PyTorch and NumPy
            # Let's compare the norms of matrices instead
            if A.numel() > 0 and dtype in [torch.float32, torch.complex64]:
                # axis is specified to calculate matrix norm for batched input
                expected_norm = np.linalg.norm(expected_L, ord=1, axis=(-2, -1))
                actual_norm = torch.linalg.norm(actual_L, ord=1, axis=(-2, -1))
                # Compare the norms with standard tolerances
                self.assertEqual(actual_norm, expected_norm)
                # and individual values with a higher tolerance
                self.assertEqual(actual_L, expected_L, atol=1e-2, rtol=1e-5)
            else:
                self.assertEqual(actual_L, expected_L)
            self.assertEqual(actual_info, expected_info)

        ns = (0, 3, 5)
        batches = ((), (2, ), (2, 1))
        for n, batch in itertools.product(ns, batches):
            run_test(n, batch)

    @skipCUDAIfNoMagmaAndNoCusolver
    @skipCPUIfNoLapack
    @dtypes(*floating_and_complex_types())
    def test_cholesky_ex_non_pd(self, device, dtype):
        # if the input matrix is not positive definite, info with positive integer is returned
        A = torch.eye(3, 3, dtype=dtype, device=device)
        A[-1, -1] = 0  # Now A is singular
        _, info = torch.linalg.cholesky_ex(A)
        self.assertEqual(info, 3)
        with self.assertRaisesRegex(torch.linalg.LinAlgError, r'minor of order 3 is not positive-definite'):
            torch.linalg.cholesky_ex(A, check_errors=True)

        # if at least one matrix in the batch is not positive definite,
        # batched info with positive integer for the corresponding matrix is returned
        A = torch.eye(3, 3, dtype=dtype, device=device)
        A = A.reshape((1, 3, 3))
        A = A.repeat(5, 1, 1)
        A[3, -2, -2] = 0  # Now A[3] is singular
        _, info = torch.linalg.cholesky_ex(A)

        expected_info = torch.zeros(A.shape[:-2], dtype=torch.int32, device=device)
        expected_info[3] = 2
        self.assertEqual(info, expected_info)
        with self.assertRaisesRegex(torch.linalg.LinAlgError, r'\(Batch element 3\): The factorization could not be completed'):
            torch.linalg.cholesky_ex(A, check_errors=True)

    @skipCUDAIfNoMagmaAndNoCusolver
    @skipCPUIfNoLapack
    @dtypes(*floating_and_complex_types())
    def test_cholesky_ex_out_info_error(self, device, dtype):
        from torch.testing._internal.common_utils import random_hermitian_pd_matrix

        # dtype for info must be torch.int32
        A = random_hermitian_pd_matrix(3, dtype=dtype, device=device)
        L = torch.empty(A.shape, dtype=dtype, device=device)
        info = torch.empty(A.shape[:-2], dtype=torch.int64, device=device)
        with self.assertRaisesRegex(RuntimeError, "but got info with dtype Long"):
            torch.linalg.cholesky_ex(A, out=(L, info))

    def _test_addr_vs_numpy(self, device, dtype, beta=1, alpha=1):
        def check(m, a, b, beta, alpha):
            if dtype == torch.bfloat16:
                a_np = a.to(torch.double).cpu().numpy()
                b_np = b.to(torch.double).cpu().numpy()
                m_np = m.to(torch.double).cpu().numpy()
                exact_dtype = False
            else:
                a_np = a.cpu().numpy()
                b_np = b.cpu().numpy()
                m_np = m.cpu().numpy()
                exact_dtype = True
            if beta == 0:
                expected = alpha * np.outer(a_np, b_np)
            else:
                expected = beta * m_np + alpha * np.outer(a_np, b_np)

            res = torch.addr(m, a, b, beta=beta, alpha=alpha)
            self.assertEqual(res, expected, exact_dtype=exact_dtype)

            # Test out variant
            out = torch.empty_like(res)
            torch.addr(m, a, b, beta=beta, alpha=alpha, out=out)
            self.assertEqual(out, expected, exact_dtype=exact_dtype)

        m = make_tensor((50, 50), device=device, dtype=dtype, low=-2, high=2)
        a = make_tensor((50,), device=device, dtype=dtype, low=-2, high=2)
        b = make_tensor((50,), device=device, dtype=dtype, low=-2, high=2)

        check(m, a, b, beta, alpha)

        # test transpose
        m_transpose = torch.transpose(m, 0, 1)
        check(m_transpose, a, b, beta, alpha)

        # test 0 strided tensor
        zero_strided = make_tensor((1,), device=device, dtype=dtype, low=-2, high=2).expand(50)
        check(m, zero_strided, b, beta, alpha)

        # test scalar
        m_scalar = torch.tensor(1, device=device, dtype=dtype)
        check(m_scalar, a, b, beta, alpha)

        # test nans and infs are not propagated to the output when beta == 0
        float_and_complex_dtypes = floating_and_complex_types_and(torch.half, torch.bfloat16)
        if beta == 0 and dtype in float_and_complex_dtypes:
            m[0][10] = m[10][10] = m[20][20] = float('inf')
            m[1][10] = m[11][10] = m[21][20] = float('nan')
        check(m, a, b, 0, alpha)

    @dtypes(torch.bool)
    def test_addr_bool(self, device, dtype):
        self._test_addr_vs_numpy(device, dtype, beta=True, alpha=False)
        self._test_addr_vs_numpy(device, dtype, beta=False, alpha=True)
        self._test_addr_vs_numpy(device, dtype, beta=False, alpha=False)
        self._test_addr_vs_numpy(device, dtype, beta=True, alpha=True)

    @dtypes(*integral_types())
    def test_addr_integral(self, device, dtype):
        with self.assertRaisesRegex(RuntimeError,
                                    'argument beta must not be a floating point number.'):
            self._test_addr_vs_numpy(device, dtype, beta=2., alpha=1)
        with self.assertRaisesRegex(RuntimeError,
                                    'argument alpha must not be a floating point number.'):
            self._test_addr_vs_numpy(device, dtype, beta=2, alpha=1.)
        with self.assertRaisesRegex(RuntimeError,
                                    'Boolean beta only supported for Boolean results.'):
            self._test_addr_vs_numpy(device, dtype, beta=True, alpha=1)
        with self.assertRaisesRegex(RuntimeError,
                                    'Boolean alpha only supported for Boolean results.'):
            self._test_addr_vs_numpy(device, dtype, beta=2, alpha=True)

        # when beta is zero
        self._test_addr_vs_numpy(device, dtype, beta=0, alpha=2)
        # when beta is not zero
        self._test_addr_vs_numpy(device, dtype, beta=2, alpha=2)

    @precisionOverride({torch.bfloat16: 1e-1})
    @dtypes(*floating_and_complex_types_and(torch.half, torch.bfloat16))
    def test_addr_float_and_complex(self, device, dtype):
        with self.assertRaisesRegex(RuntimeError,
                                    'Boolean beta only supported for Boolean results.'):
            self._test_addr_vs_numpy(device, dtype, beta=True, alpha=1)
        with self.assertRaisesRegex(RuntimeError,
                                    'Boolean alpha only supported for Boolean results.'):
            self._test_addr_vs_numpy(device, dtype, beta=2, alpha=True)

        # when beta is zero
        self._test_addr_vs_numpy(device, dtype, beta=0., alpha=2)
        # when beta is not zero
        self._test_addr_vs_numpy(device, dtype, beta=0.5, alpha=2)
        if dtype in complex_types():
            self._test_addr_vs_numpy(device, dtype, beta=(0 + 0.1j), alpha=(0.2 - 0.2j))

    @dtypes(*itertools.product(all_types_and_complex_and(torch.half, torch.bfloat16, torch.bool),
                               all_types_and_complex_and(torch.half, torch.bfloat16, torch.bool)))
    def test_outer_type_promotion(self, device, dtypes):
        a = torch.randn(5).to(device=device, dtype=dtypes[0])
        b = torch.randn(5).to(device=device, dtype=dtypes[1])
        for op in (torch.outer, torch.Tensor.outer, torch.ger, torch.Tensor.ger):
            result = op(a, b)
            self.assertEqual(result.dtype, torch.result_type(a, b))

    # don't use @dtypes decorator to avoid generating ~1700 tests per device
    def test_addr_type_promotion(self, device):
        for dtypes0, dtypes1, dtypes2 in product(all_types_and_complex_and(torch.half, torch.bfloat16, torch.bool), repeat=3):
            a = make_tensor((5,), device=device, dtype=dtypes0, low=-2, high=2)
            b = make_tensor((5,), device=device, dtype=dtypes1, low=-2, high=2)
            m = make_tensor((5, 5), device=device, dtype=dtypes2, low=-2, high=2)

            desired_dtype = torch.promote_types(torch.promote_types(dtypes0, dtypes1),
                                                dtypes2)
            for op in (torch.addr, torch.Tensor.addr):
                result = op(m, a, b)
                self.assertEqual(result.dtype, desired_dtype)

    # Tests migrated from test_torch.py
    # 1) test the shape of the result tensor when there is empty input tensor
    # 2) test the Runtime Exception when there is scalar input tensor
    def test_outer_ger_addr_legacy_tests(self, device):
        for size in ((0, 0), (0, 5), (5, 0)):
            a = torch.rand(size[0], device=device)
            b = torch.rand(size[1], device=device)

            self.assertEqual(torch.outer(a, b).shape, size)
            self.assertEqual(torch.ger(a, b).shape, size)

            m = torch.empty(size, device=device)
            self.assertEqual(torch.addr(m, a, b).shape, size)

        m = torch.randn(5, 6, device=device)
        a = torch.randn(5, device=device)
        b = torch.tensor(6, device=device)
        self.assertRaises(RuntimeError, lambda: torch.outer(a, b))
        self.assertRaises(RuntimeError, lambda: torch.outer(b, a))
        self.assertRaises(RuntimeError, lambda: torch.ger(a, b))
        self.assertRaises(RuntimeError, lambda: torch.ger(b, a))
        self.assertRaises(RuntimeError, lambda: torch.addr(m, a, b))
        self.assertRaises(RuntimeError, lambda: torch.addr(m, b, a))

    # Tests torch.det and its alias, torch.linalg.det, vs. NumPy
    @skipCUDAIfNoMagma
    @skipCPUIfNoLapack
    @dtypes(torch.double, torch.cdouble)
    def test_det(self, device, dtype):
        tensors = (
            torch.randn((2, 2), device=device, dtype=dtype),
            torch.randn((129, 129), device=device, dtype=dtype),
            torch.randn((3, 52, 52), device=device, dtype=dtype),
            torch.randn((4, 2, 26, 26), device=device, dtype=dtype))


        ops = (torch.det, torch.Tensor.det,
               torch.linalg.det)
        for t in tensors:
            expected = np.linalg.det(t.cpu().numpy())
            for op in ops:
                actual = op(t)
                self.assertEqual(actual, expected)
                self.compare_with_numpy(op, np.linalg.det, t)

        # NOTE: det requires a 2D+ tensor
        t = torch.randn(1, device=device, dtype=dtype)
        with self.assertRaises(RuntimeError):
            op(t)

    @skipCUDAIfNoMagma
    @skipCPUIfNoLapack
    @dtypes(*floating_and_complex_types())
    @precisionOverride({torch.float32: 1e-4, torch.complex64: 1e-4})
    def test_eigh(self, device, dtype):
        from torch.testing._internal.common_utils import random_hermitian_matrix

        def run_test(shape, batch, uplo):
            matrix = random_hermitian_matrix(shape, *batch, dtype=dtype, device=device)
            expected_w, expected_v = np.linalg.eigh(matrix.cpu().numpy(), UPLO=uplo)
            actual_w, actual_v = torch.linalg.eigh(matrix, UPLO=uplo)
            self.assertEqual(actual_w, expected_w)
            # sign of eigenvectors is not unique and therefore absolute values are compared
            self.assertEqual(abs(actual_v), abs(expected_v))
            # additionally we can multiply the eigenvector with a phase factor e^{i\phi} and then compare the values
            # let's choose the convention that the first element of the eigenvectors from torch and numpy be the same
            # for real inputs, this phase factor is plus or minus one
            if matrix.numel() > 0:
                phase = torch.from_numpy(expected_v[..., 0, :]).to(device=device).div(actual_v[..., 0, :])
                actual_v_rotated = actual_v * phase.unsqueeze(-2).expand_as(actual_v)
                self.assertEqual(actual_v_rotated, expected_v)

            # check the out= variant
            out_w = torch.empty_like(actual_w)
            out_v = torch.empty_like(actual_v)
            ans_w, ans_v = torch.linalg.eigh(matrix, UPLO=uplo, out=(out_w, out_v))
            self.assertEqual(ans_w, out_w)
            self.assertEqual(ans_v, out_v)
            self.assertEqual(ans_w, actual_w)
            self.assertEqual(abs(ans_v), abs(actual_v))

        shapes = (0, 3, 5)
        batches = ((), (3, ), (2, 2))
        uplos = ["U", "L"]
        for shape, batch, uplo in itertools.product(shapes, batches, uplos):
            run_test(shape, batch, uplo)

    @skipCUDAIfNoMagma
    @skipCPUIfNoLapack
    @dtypes(*floating_and_complex_types())
    @precisionOverride({torch.float32: 1e-4, torch.complex64: 1e-4})
    def test_eigh_lower_uplo(self, device, dtype):
        def run_test(shape, batch, uplo):
            # check lower case uplo
            # use non-symmetric input to check whether uplo argument is working as intended
            matrix = torch.randn(shape, shape, *batch, dtype=dtype, device=device)
            expected_w, expected_v = np.linalg.eigh(matrix.cpu().numpy(), UPLO=uplo)
            actual_w, actual_v = torch.linalg.eigh(matrix, UPLO=uplo)
            self.assertEqual(actual_w, expected_w)
            self.assertEqual(abs(actual_v), abs(expected_v))

        uplos = ["u", "l"]
        for uplo in uplos:
            run_test(3, (2, 2), uplo)

    @skipCUDAIfNoMagma
    @skipCPUIfNoLapack
    @dtypes(*floating_and_complex_types())
    def test_eigh_errors_and_warnings(self, device, dtype):
        from torch.testing._internal.common_utils import random_hermitian_matrix

        # eigh requires a square matrix
        t = torch.randn(2, 3, device=device, dtype=dtype)
        with self.assertRaisesRegex(RuntimeError, "must be batches of square matrices"):
            torch.linalg.eigh(t)

        # eigh requires 'uplo' parameter to be 'U' or 'L'
        t = torch.randn(3, 3, device=device, dtype=dtype)
        for uplo in ["a", "wrong"]:
            with self.assertRaisesRegex(RuntimeError, "be \'L\' or \'U\'"):
                torch.linalg.eigh(t, UPLO=uplo)
            with self.assertRaisesRegex(ValueError, "be \'L\' or \'U\'"):
                np.linalg.eigh(t.cpu().numpy(), UPLO=uplo)

        # if non-empty out tensor with wrong shape is passed a warning is given
        a = random_hermitian_matrix(3, dtype=dtype, device=device)
        real_dtype = a.real.dtype if dtype.is_complex else dtype
        out_w = torch.empty(7, 7, dtype=real_dtype, device=device)
        out_v = torch.empty(7, 7, dtype=dtype, device=device)
        with warnings.catch_warnings(record=True) as w:
            # Trigger warning
            torch.linalg.eigh(a, out=(out_w, out_v))
            # Check warning occurs
            self.assertEqual(len(w), 2)
            self.assertTrue("An output with one or more elements was resized" in str(w[-2].message))
            self.assertTrue("An output with one or more elements was resized" in str(w[-1].message))

        # dtypes should be safely castable
        out_w = torch.empty(0, dtype=real_dtype, device=device)
        out_v = torch.empty(0, dtype=torch.int, device=device)
        with self.assertRaisesRegex(RuntimeError, "but got eigenvectors with dtype Int"):
            torch.linalg.eigh(a, out=(out_w, out_v))

        out_w = torch.empty(0, dtype=torch.int, device=device)
        out_v = torch.empty(0, dtype=dtype, device=device)
        with self.assertRaisesRegex(RuntimeError, "but got eigenvalues with dtype Int"):
            torch.linalg.eigh(a, out=(out_w, out_v))

        # device should match
        if torch.cuda.is_available():
            wrong_device = 'cpu' if self.device_type != 'cpu' else 'cuda'
            out_w = torch.empty(0, device=wrong_device, dtype=dtype)
            out_v = torch.empty(0, device=device, dtype=dtype)
            with self.assertRaisesRegex(RuntimeError, "tensors to be on the same device"):
                torch.linalg.eigh(a, out=(out_w, out_v))
            out_w = torch.empty(0, device=device, dtype=dtype)
            out_v = torch.empty(0, device=wrong_device, dtype=dtype)
            with self.assertRaisesRegex(RuntimeError, "tensors to be on the same device"):
                torch.linalg.eigh(a, out=(out_w, out_v))


    @skipCUDAIfNoMagma
    @skipCPUIfNoLapack
    @dtypes(*floating_and_complex_types())
    @precisionOverride({torch.float32: 1e-4, torch.complex64: 1e-4})
    def test_eigvalsh(self, device, dtype):
        from torch.testing._internal.common_utils import random_hermitian_matrix

        def run_test(shape, batch, uplo):
            matrix = random_hermitian_matrix(shape, *batch, dtype=dtype, device=device)
            expected_w = np.linalg.eigvalsh(matrix.cpu().numpy(), UPLO=uplo)
            actual_w = torch.linalg.eigvalsh(matrix, UPLO=uplo)
            self.assertEqual(actual_w, expected_w)

            # check the out= variant
            out = torch.empty_like(actual_w)
            ans = torch.linalg.eigvalsh(matrix, UPLO=uplo, out=out)
            self.assertEqual(ans, out)
            self.assertEqual(ans, actual_w)

        shapes = (0, 3, 5)
        batches = ((), (3, ), (2, 2))
        uplos = ["U", "L"]
        for shape, batch, uplo in itertools.product(shapes, batches, uplos):
            run_test(shape, batch, uplo)

    @skipCUDAIfNoMagma
    @skipCPUIfNoLapack
    @dtypes(*floating_and_complex_types())
    def test_eigvalsh_errors_and_warnings(self, device, dtype):
        # eigvalsh requires a square matrix
        t = torch.randn(2, 3, device=device, dtype=dtype)
        with self.assertRaisesRegex(RuntimeError, "must be batches of square matrices"):
            torch.linalg.eigvalsh(t)

        # eigvalsh requires 'uplo' parameter to be 'U' or 'L'
        t = torch.randn(3, 3, device=device, dtype=dtype)
        for uplo in ["a", "wrong"]:
            with self.assertRaisesRegex(RuntimeError, "be \'L\' or \'U\'"):
                torch.linalg.eigvalsh(t, UPLO=uplo)
            with self.assertRaisesRegex(ValueError, "be \'L\' or \'U\'"):
                np.linalg.eigvalsh(t.cpu().numpy(), UPLO=uplo)

        # if non-empty out tensor with wrong shape is passed a warning is given
        real_dtype = t.real.dtype if dtype.is_complex else dtype
        out = torch.empty_like(t).to(real_dtype)
        with warnings.catch_warnings(record=True) as w:
            # Trigger warning
            torch.linalg.eigvalsh(t, out=out)
            # Check warning occurs
            self.assertEqual(len(w), 1)
            self.assertTrue("An output with one or more elements was resized" in str(w[-1].message))

        # dtypes should be safely castable
        out = torch.empty(0, dtype=torch.int, device=device)
        with self.assertRaisesRegex(RuntimeError, "but got result with dtype Int"):
            torch.linalg.eigvalsh(t, out=out)

        # device should match
        if torch.cuda.is_available():
            wrong_device = 'cpu' if self.device_type != 'cpu' else 'cuda'
            out = torch.empty(0, device=wrong_device, dtype=dtype)
            with self.assertRaisesRegex(RuntimeError, "tensors to be on the same device"):
                torch.linalg.eigvalsh(t, out=out)

    @dtypes(*floating_and_complex_types())
    def test_kron(self, device, dtype):

        def run_test_case(a_shape, b_shape):
            a = torch.rand(a_shape, dtype=dtype, device=device)
            b = torch.rand(b_shape, dtype=dtype, device=device)

            expected = np.kron(a.cpu().numpy(), b.cpu().numpy())
            result = torch.kron(a, b)
            self.assertEqual(result, expected)

            # check the out= variant
            out = torch.empty_like(result)
            ans = torch.kron(a, b, out=out)
            self.assertEqual(ans, out)
            self.assertEqual(ans, result)

        shapes = [(4,), (2, 2), (1, 2, 3), (1, 2, 3, 3)]
        for a_shape, b_shape in itertools.product(shapes, reversed(shapes)):
            run_test_case(a_shape, b_shape)

    @dtypes(*floating_and_complex_types())
    def test_kron_empty(self, device, dtype):

        def run_test_case(empty_shape):
            a = torch.eye(3, dtype=dtype, device=device)
            b = torch.empty(empty_shape, dtype=dtype, device=device)
            result = torch.kron(a, b)
            expected = np.kron(a.cpu().numpy(), b.cpu().numpy())
            self.assertEqual(result, expected)

            # NumPy doesn't work if the first argument is empty
            result = torch.kron(b, a)
            self.assertEqual(result.shape, expected.shape)

        empty_shapes = [(0,), (2, 0), (1, 0, 3)]
        for empty_shape in empty_shapes:
            run_test_case(empty_shape)

    @dtypes(*floating_and_complex_types())
    def test_kron_errors_and_warnings(self, device, dtype):
        # if non-empty out tensor with wrong shape is passed a warning is given
        a = torch.eye(3, dtype=dtype, device=device)
        b = torch.ones((2, 2), dtype=dtype, device=device)
        out = torch.empty_like(a)
        with warnings.catch_warnings(record=True) as w:
            # Trigger warning
            torch.kron(a, b, out=out)
            # Check warning occurs
            self.assertEqual(len(w), 1)
            self.assertTrue("An output with one or more elements was resized" in str(w[-1].message))

        # dtypes should match
        out = torch.empty_like(a).to(torch.int)
        with self.assertRaisesRegex(RuntimeError, "can't be cast to the desired output type"):
            torch.kron(a, b, out=out)

    # This test confirms that torch.linalg.norm's dtype argument works
    # as expected, according to the function's documentation
    @skipCUDAIfNoMagma
    def test_norm_dtype(self, device):
        def run_test_case(input_size, ord, keepdim, from_dtype, to_dtype):
            # Determine the best dtype to use for comparisons between tensors
            # of two different types
            def get_compare_dtype(type0, type1):
                types_32bit_based = [torch.float, torch.cfloat]
                is_complex = type0.is_complex or type1.is_complex

                if type0 in types_32bit_based or type1 in types_32bit_based:
                    return torch.cfloat if is_complex else torch.float
                else:
                    return torch.cdouble if is_complex else torch.double

            compare_dtype = get_compare_dtype(from_dtype, to_dtype)

            def get_value_type(dtype):
                if dtype == torch.cfloat:
                    return torch.float
                elif dtype == torch.cdouble:
                    return torch.double
                elif dtype == torch.complex32:
                    return torch.float16
                else:
                    return dtype

            msg = (
                f'input_size={input_size}, ord={ord}, keepdim={keepdim}, '
                f'from_dtype={from_dtype}, to_dtype={to_dtype}')
            input = torch.randn(*input_size, dtype=from_dtype, device=device)
            result = torch.linalg.norm(input, ord, keepdim=keepdim)
            if from_dtype.is_complex:
                # By default, norm downgrades a complex input to the corresponding real number type
                self.assertEqual(result.dtype, get_value_type(from_dtype), msg=msg)
            else:
                self.assertEqual(result.dtype, from_dtype, msg=msg)

            result_out = torch.empty((0), dtype=to_dtype, device=device)
            torch.linalg.norm(input, ord, keepdim=keepdim, out=result_out)
            self.assertEqual(result_out.dtype, to_dtype, msg=msg)
            self.assertEqual(result.to(compare_dtype), result_out.to(compare_dtype), msg=msg)

            result_with_dtype = torch.linalg.norm(input, ord, keepdim=keepdim, dtype=to_dtype)
            self.assertEqual(result_with_dtype.dtype, to_dtype, msg=msg)

            if from_dtype.is_complex:
                result_convert_first = torch.linalg.norm(input.to(to_dtype), ord, keepdim=keepdim)
                self.assertEqual(result_with_dtype.to(compare_dtype), result_convert_first.to(compare_dtype), msg=msg)
            else:
                self.assertEqual(result.to(compare_dtype), result_with_dtype.to(compare_dtype), msg=msg)

            result_out_with_dtype = torch.empty_like(result_with_dtype)
            torch.linalg.norm(input, ord, keepdim=keepdim, dtype=to_dtype, out=result_out_with_dtype)
            self.assertEqual(result_out_with_dtype.dtype, to_dtype, msg=msg)
            self.assertEqual(result_with_dtype, result_out_with_dtype, msg=msg)

        ord_vector = [0, 0.1, -0.1, 1, -1, 2, -2, 3, -3, 4.5, -4.5, inf, -inf, None]
        ord_matrix = ['fro', 'nuc', 1, -1, 2, -2, inf, -inf, None]
        S = 10
        test_cases = [
            ((S, ), ord_vector),
            ((S, S), ord_matrix),
        ]
        for keepdim in [True, False]:
            for input_size, ord_settings in test_cases:
                for ord in ord_settings:
                    if self.device_type == 'cpu' and not torch._C.has_lapack and ord in [2, -2, 'nuc']:
                        continue

                    dtypes = [torch.float, torch.double, torch.cfloat, torch.cdouble]
                    for from_dtype, to_dtype in itertools.product(dtypes, dtypes):
                        if from_dtype.is_complex and not to_dtype.is_complex:
                            continue
                        run_test_case(input_size, ord, keepdim, from_dtype, to_dtype)

        # Make sure that setting dtype != out.dtype raises an error
        dtype_pairs = [
            (torch.float, torch.double),
            (torch.double, torch.float),
            (torch.cfloat, torch.cdouble),
            (torch.cdouble, torch.cfloat),
        ]
        for keepdim in [True, False]:
            for input_size, ord_settings in test_cases:
                for ord in ord_settings:
                    for dtype, out_dtype in dtype_pairs:
                        input = torch.rand(*input_size)
                        result = torch.tensor([]).to(out_dtype)
                        with self.assertRaisesRegex(RuntimeError, r'provided dtype must match dtype of result'):
                            torch.linalg.norm(input, ord=ord, keepdim=keepdim, dtype=dtype, out=result)

    @dtypes(torch.float, torch.double, torch.cfloat, torch.cdouble, torch.bfloat16, torch.float16)
    def test_vector_norm(self, device, dtype):
        # This test compares torch.linalg.vector_norm's output with
        # torch.linalg.norm given a flattened tensor
        ord_vector = [0, 0.9, 1, 2, 3, inf, -0.5, -1, -2, -3, -inf]
        input_sizes = [
            (10, ),
            (4, 5),
            (3, 4, 5),
            (0, ),
            (0, 10),
            (0, 0),
            (10, 0, 10),
        ]

        def vector_norm_reference(input, ord, dim=None, keepdim=False, dtype=None):
            if dim is None:
                input_maybe_flat = input.flatten(0, -1)
            else:
                input_maybe_flat = input

            result = torch.linalg.norm(input_maybe_flat, ord, dim=dim, keepdim=keepdim, dtype=dtype)
            if keepdim and dim is None:
                result = result.reshape([1] * input.dim())
            return result

        def run_test_case(input, ord, dim, keepdim, norm_dtype):
            msg = f'input.size()={input.size()}, ord={ord}, dim={dim}, keepdim={keepdim}, dtype={dtype}, norm_dtype={norm_dtype}'
            error_msg = None
            if input.numel() == 0:
                if ord < 0:
                    error_msg = r'linalg.vector_norm of negative order cannot be performed on an empty tensor'
                elif ord == inf and (dim is None or input.size(dim) == 0):
                    error_msg = (
                        r'linalg.vector_norm cannot compute the infinity norm on an empty '
                        r'dimension because the operation does not have an identity')
            if error_msg is None:
                result_dtype_reference = vector_norm_reference(input, ord, dim=dim, keepdim=keepdim, dtype=norm_dtype)
                result_dtype = torch.linalg.vector_norm(input, ord, dim=dim, keepdim=keepdim, dtype=norm_dtype)
                self.assertEqual(result_dtype, result_dtype_reference, msg=msg)

                if norm_dtype is not None:
                    result_convert_before = torch.linalg.vector_norm(input.to(norm_dtype), ord, dim=dim, keepdim=keepdim)
                    if norm_dtype.is_complex:
                        result_convert_before = result_convert_before.to(norm_dtype)

                    result_out = torch.empty((0), dtype=norm_dtype, device=device)
                    torch.linalg.vector_norm(input, ord, dtype=norm_dtype, dim=dim, keepdim=keepdim, out=result_out)
                    self.assertEqual(result_convert_before, result_out, msg=msg)
                else:
                    result_out = torch.empty((0), dtype=result_dtype.dtype, device=device)
                    torch.linalg.vector_norm(input, ord, dim=dim, keepdim=keepdim, out=result_out)
                    self.assertEqual(result_dtype, result_out, msg=msg)
            else:
                with self.assertRaises(RuntimeError):
                    vector_norm_reference(input, ord, dim=dim, keepdim=keepdim)
                with self.assertRaisesRegex(RuntimeError, error_msg):
                    torch.linalg.vector_norm(input, ord, dim=dim, keepdim=keepdim)

        if dtype.is_complex:
            norm_dtypes = [None, torch.cfloat, torch.cdouble]
        else:
            norm_dtypes = [None, torch.float, torch.double, torch.cfloat, torch.cdouble, torch.float16, torch.bfloat16]

        for input_size, ord, keepdim, norm_dtype in product(input_sizes, ord_vector, [True, False], norm_dtypes):
            input = make_tensor(input_size, dtype=dtype, device=device, low=-9, high=9)
            for dim in [None, random.randint(0, len(input_size) - 1)]:
                run_test_case(
                    input,
                    ord,
                    dim,
                    keepdim,
                    norm_dtype)

    def test_vector_norm_dim_tuple_arg(self, device):
        test_cases = [
            # input size, dim, error, error message
            ((4, ), (0, ), None, None),
            ((4, ), (1, ), IndexError, r'Dimension out of range'),
            ((4, ), (-2, ), IndexError, r'Dimension out of range'),
            ((4, 3), (0, -1), None, None),
            ((4, 3), (0, 0), RuntimeError, r'dim 0 appears multiple times in the list of dims'),
            ((4, 3), (0, -2), RuntimeError, r'dim 0 appears multiple times in the list of dims'),
            ((4, 3), (0, 1.0), TypeError, r"argument 'dim' must be tuple of ints"),
            ((4, 3), (None, ), TypeError, r"argument 'dim' must be tuple of ints"),
        ]
        for input_size, dim_tuple, error, error_msg in test_cases:
            input = torch.randn(input_size, device=device)
            # vector_norm should accept a tuple or a list for dim arg
            for dim in [dim_tuple, list(dim_tuple)]:
                if error is None:
                    torch.linalg.vector_norm(input, dim=dim)
                else:
                    with self.assertRaises(error):
                        torch.linalg.vector_norm(input, dim=dim)

    # Test that linalg.vector_norm throws an error if the out tensor's dtype
    # does not match the expected output dtype
    @dtypes(torch.float, torch.double, torch.cfloat, torch.cdouble, torch.bfloat16, torch.float16)
    def test_vector_norm_out_dtype_error(self, device, dtype):
        input = torch.randn(10, device=device, dtype=dtype)
        dtypes = [None, torch.float, torch.double, torch.cfloat, torch.cdouble, torch.float16, torch.bfloat16]

        for norm_dtype, out_dtype in product(dtypes, dtypes):
            if out_dtype is None:
                continue

            if norm_dtype is None:
                if dtype == torch.cfloat:
                    expected_dtype = torch.float
                elif dtype == torch.cdouble:
                    expected_dtype = torch.double
                else:
                    expected_dtype = dtype
            else:
                expected_dtype = norm_dtype

            result = torch.empty((0), device=device, dtype=out_dtype)
            msg = f'norm_dtype: {norm_dtype}, out_dtype: {out_dtype}, expected_dtype: {expected_dtype}'

            if dtype.is_complex and norm_dtype is not None and not norm_dtype.is_complex:
                with self.assertRaisesRegex(RuntimeError, r"linalg.vector_norm expected complex 'dtype'", msg=msg):
                    torch.linalg.vector_norm(input, dtype=norm_dtype, out=result)

            elif out_dtype != expected_dtype:
                with self.assertRaisesRegex(RuntimeError, r'linalg.vector_norm expected out tensor dtype', msg=msg):
                    torch.linalg.vector_norm(input, dtype=norm_dtype, out=result)
            else:
                torch.linalg.vector_norm(input, dtype=norm_dtype, out=result)

    # This test compares torch.linalg.norm and numpy.linalg.norm to ensure that
    # their vector norm results match
    @dtypes(torch.float, torch.double)
    def test_norm_vector(self, device, dtype):
        def run_test_case(input, p, dim, keepdim):
            result = torch.linalg.norm(input, ord, dim, keepdim)
            input_numpy = input.cpu().numpy()
            result_numpy = np.linalg.norm(input_numpy, ord, dim, keepdim)

            msg = f'input.size()={input.size()}, ord={ord}, dim={dim}, keepdim={keepdim}, dtype={dtype}'
            self.assertEqual(result, result_numpy, msg=msg)

            result_out = torch.empty_like(result)
            torch.linalg.norm(input, ord, dim, keepdim, out=result_out)
            self.assertEqual(result, result_out, msg=msg)

        ord_vector = [0, 1, -1, 2, -2, 3, -3, 4.5, -4.5, inf, -inf]
        S = 10
        test_cases = [
            # input size, p settings, dim
            ((S, ), ord_vector, None),
            ((S, ), ord_vector, 0),
            ((S, S, S), ord_vector, 0),
            ((S, S, S), ord_vector, 1),
            ((S, S, S), ord_vector, 2),
            ((S, S, S), ord_vector, -1),
            ((S, S, S), ord_vector, -2),
        ]
        L = 1_000_000
        if dtype == torch.double:
            test_cases.append(((L, ), ord_vector, None))
        for keepdim in [True, False]:
            for input_size, ord_settings, dim in test_cases:
                input = torch.randn(*input_size, dtype=dtype, device=device)
                for ord in ord_settings:
                    run_test_case(input, ord, dim, keepdim)

    # This test compares torch.linalg.norm, torch.linalg.matrix_norm and numpy.linalg.norm to
    # ensure that their matrix norm results match.
    @skipMeta  # https://github.com/pytorch/pytorch/issues/54082
    @skipCUDAIfNoMagma
    @dtypes(torch.float, torch.double)
    @precisionOverride({torch.float32: 2e-5})
    def test_norm_matrix(self, device, dtype):
        def run_test_case(input, ord, dim, keepdim):
            msg = f'input.size()={input.size()}, ord={ord}, dim={dim}, keepdim={keepdim}, dtype={dtype}'
            result = torch.linalg.norm(input, ord, dim, keepdim)
            input_numpy = input.cpu().numpy()
            result_numpy = np.linalg.norm(input_numpy, ord, dim, keepdim)

            def check(op):
                result = op(input, ord, dim, keepdim)
                self.assertEqual(result, result_numpy, msg=msg)
                result_out = torch.empty_like(result)
                op(input, ord, dim, keepdim, out=result_out)
                self.assertEqual(result, result_out, msg=msg)

            check(torch.linalg.norm)
            if ord is not None and dim is not None:
                check(torch.linalg.matrix_norm)

        ord_matrix = [1, -1, 2, -2, inf, -inf, 'nuc', 'fro']
        S = 10
        test_cases = [
            # input size, p settings, dim
            ((S, S), ord_matrix, None),
            ((S, S), ord_matrix, (0, 1)),
            ((S, S), ord_matrix, (1, 0)),
            ((S, S, S, S), ord_matrix, (2, 0)),
            ((S, S, S, S), ord_matrix, (-1, -2)),
            ((S, S, S, S), ord_matrix, (-1, -3)),
            ((S, S, S, S), ord_matrix, (-3, 2)),
        ]
        L = 1_000

        if dtype == torch.double:
            test_cases.append(((L, L), ord_matrix, None))

        for keepdim in [True, False]:
            for input_size, ord_settings, dim in test_cases:
                input = torch.randn(*input_size, dtype=dtype, device=device)
                for ord in ord_settings:
                    if self.device_type == 'cpu' and not torch._C.has_lapack and ord in [2, -2, 'nuc']:
                        continue
                    run_test_case(input, ord, dim, keepdim)


    @onlyCUDA
    @dtypes(torch.bfloat16, torch.float16)
    def test_norm_fused_type_promotion(self, device, dtype):
        x = torch.randn(10, device=device, dtype=dtype)

        def profile_and_check(fn, x, kwargs, fn_name):
            with torch.profiler.profile(activities=(torch.profiler.ProfilerActivity.CPU,)) as p:
                fn(x, **kwargs, dtype=torch.float)
            # smoke check that profiler returned some events
            self.assertTrue(fn_name in map(lambda e: e.name, p.events()))
            # test that there was no explicit copy
            self.assertFalse("aten::to" in map(lambda e: e.name, p.events()))

        for f, kwargs, fn_name in zip((torch.norm, torch.linalg.vector_norm), ({"p" : 2}, {}),
                                      ("aten::norm", "aten::linalg_vector_norm")):
            profile_and_check(f, x, kwargs, fn_name)

    @skipMeta  # https://github.com/pytorch/pytorch/issues/53739
    @skipCPUIfNoLapack
    @skipCUDAIfNoMagma
    @dtypes(*floating_and_complex_types())
    @precisionOverride({torch.float32: 1e-3})
    def test_cond(self, device, dtype):
        def run_test_case(input, p):
            result = torch.linalg.cond(input, p)
            result_numpy = np.linalg.cond(input.cpu().numpy(), p)
            self.assertEqual(result, result_numpy, rtol=1e-2, atol=self.precision, exact_dtype=False)
            self.assertEqual(result.shape, result_numpy.shape)

            # test out= variant
            out = torch.empty_like(result)
            ans = torch.linalg.cond(input, p, out=out)
            self.assertEqual(ans, out)
            self.assertEqual(ans, result)

        norm_types = [1, -1, 2, -2, inf, -inf, 'fro', 'nuc', None]
        input_sizes = [(32, 32), (2, 3, 3, 3)]
        for input_size in input_sizes:
            input = torch.randn(*input_size, dtype=dtype, device=device)
            for p in norm_types:
                run_test_case(input, p)

        # test empty batch sizes
        input_sizes = [(0, 3, 3), (0, 2, 5, 5)]
        for input_size in input_sizes:
            input = torch.randn(*input_size, dtype=dtype, device=device)
            for p in norm_types:
                run_test_case(input, p)

        # test non-square input
        input_sizes = [(16, 32), (32, 16), (2, 3, 5, 3), (2, 3, 3, 5)]
        for input_size in input_sizes:
            input = torch.randn(*input_size, dtype=dtype, device=device)
            for p in [2, -2, None]:
                run_test_case(input, p)

        # test for singular input
        a = torch.eye(3, dtype=dtype, device=device)
        a[-1, -1] = 0  # make 'a' singular
        for p in norm_types:
            try:
                run_test_case(a, p)
            except np.linalg.LinAlgError:
                # Numpy may fail to converge for some BLAS backends (although this is very rare)
                # See the discussion in https://github.com/pytorch/pytorch/issues/67675
                pass

        # test for 0x0 matrices. NumPy doesn't work for such input, we return 0
        input_sizes = [(0, 0), (2, 5, 0, 0)]
        for input_size in input_sizes:
            input = torch.randn(*input_size, dtype=dtype, device=device)
            for p in ['fro', 2]:
                expected_dtype = a.real.dtype if dtype.is_complex else dtype
                expected = torch.zeros(input_size[:-2], dtype=expected_dtype, device=device)
                actual = torch.linalg.cond(input, p)
                self.assertEqual(actual, expected)

    @skipMeta  # https://github.com/pytorch/pytorch/issues/53739
    @skipCPUIfNoLapack
    @skipCUDAIfNoMagma
    @dtypes(*floating_and_complex_types())
    @precisionOverride({torch.float32: 1e-3})
    def test_cond_errors_and_warnings(self, device, dtype):
        norm_types = [1, -1, 2, -2, inf, -inf, 'fro', 'nuc', None]

        # cond expects the input to be at least 2-dimensional
        a = torch.ones(3, dtype=dtype, device=device)
        for p in norm_types:
            with self.assertRaisesRegex(RuntimeError, r'at least 2 dimensions'):
                torch.linalg.cond(a, p)

        # for some norm types cond expects the input to be square
        a = torch.ones(3, 2, dtype=dtype, device=device)
        norm_types = [1, -1, inf, -inf, 'fro', 'nuc']
        for p in norm_types:
            with self.assertRaisesRegex(RuntimeError, r'must be batches of square matrices'):
                torch.linalg.cond(a, p)

        # if non-empty out tensor with wrong shape is passed a warning is given
        a = torch.ones((2, 2), dtype=dtype, device=device)
        for p in ['fro', 2]:
            real_dtype = a.real.dtype if dtype.is_complex else dtype
            out = torch.empty(a.shape, dtype=real_dtype, device=device)
            with warnings.catch_warnings(record=True) as w:
                # Trigger warning
                torch.linalg.cond(a, p, out=out)
                # Check warning occurs
                self.assertEqual(len(w), 1)
                self.assertTrue("An output with one or more elements was resized" in str(w[-1].message))

        # dtypes should be safely castable
        out = torch.empty(0, dtype=torch.int, device=device)
        for p in ['fro', 2]:
            with self.assertRaisesRegex(RuntimeError, "but got result with dtype Int"):
                torch.linalg.cond(a, p, out=out)

        # device should match
        if torch.cuda.is_available():
            wrong_device = 'cpu' if self.device_type != 'cpu' else 'cuda'
            out = torch.empty(0, dtype=dtype, device=wrong_device)
            for p in ['fro', 2]:
                with self.assertRaisesRegex(RuntimeError, "tensors to be on the same device"):
                    torch.linalg.cond(a, p, out=out)

        # for batched input if at least one matrix in the batch is not invertible,
        # we can't get the result for all other (possibly) invertible matrices in the batch without an explicit for loop.
        # this should change when at::inverse works with silent errors
        # NumPy works fine in this case because it's possible to silence the error and get the inverse matrix results
        # possibly filled with NANs
        batch_dim = 3
        a = torch.eye(3, 3, dtype=dtype, device=device)
        a = a.reshape((1, 3, 3))
        a = a.repeat(batch_dim, 1, 1)
        a[1, -1, -1] = 0  # now a[1] is singular
        for p in [1, -1, inf, -inf, 'fro', 'nuc']:
            result = torch.linalg.cond(a, p)
            self.assertEqual(result[1], float('inf'))

        # check invalid norm type
        a = torch.ones(3, 3, dtype=dtype, device=device)
        for p in ['wrong_norm', 5]:
            with self.assertRaisesRegex(RuntimeError, f"linalg.cond got an invalid norm type: {p}"):
                torch.linalg.cond(a, p)

    # This test calls torch.linalg.norm and numpy.linalg.norm with illegal arguments
    # to ensure that they both throw errors
    @dtypes(torch.float, torch.double)
    def test_norm_errors(self, device, dtype):
        def run_error_test_case(input, ord, dim, keepdim, error_type, error_regex):
            test_case_info = (
                f'test case input.size()={input.size()}, ord={ord}, dim={dim}, '
                f'keepdim={keepdim}, dtype={dtype}')

            with self.assertRaisesRegex(error_type, error_regex, msg=test_case_info):
                torch.linalg.norm(input, ord, dim, keepdim)

            input_numpy = input.cpu().numpy()

            msg = f'numpy does not raise error but pytorch does, for case "{test_case_info}"'
            with self.assertRaises(Exception, msg=test_case_info):
                np.linalg.norm(input_numpy, ord, dim, keepdim)

        S = 10
        error_test_cases = [
            # input size, p settings, dim, error type, error regex
            ((S, ), ['fro'], None, RuntimeError, r'order "fro" can only be used if either len\(dim\) == 2'),
            ((S, ), ['nuc'], None, RuntimeError, r'order "nuc" can only be used if either len\(dim\) == 2'),
            ((S, S), [3.5], None, RuntimeError, r'Order 3.5 not supported for matrix norm'),
            ((S, S), [0], None, RuntimeError, r'Order 0 not supported for matrix norm'),
            ((S, S), ['nuc'], 0, RuntimeError, r'order "nuc" can only be used if either len\(dim\) == 2'),
            ((S, S), ['fro'], 0, RuntimeError, r'order "fro" can only be used if either len\(dim\) == 2'),
            ((S, S), ['nuc'], (0, 0), RuntimeError, r'duplicate or invalid dimensions'),
            ((S, S), ['fro', 0], (0, 0), RuntimeError, r'Expected dims to be different'),
            ((S, S), ['fro', 'nuc', 0], (0, 4), IndexError, r'Dimension out of range'),
            ((S, ), [0], (4, ), IndexError, r'Dimension out of range'),
            ((S, ), [None], (0, 0), RuntimeError, r'dim 0 appears multiple times'),
            ((S, S, S), [1], (0, 1, 2), RuntimeError, r"'dim' must specify 1 or 2 dimensions"),
            ((S, S, S), [1], None, RuntimeError, r"'dim' must specify 1 or 2 dimensions"),
            ((S, S), ['garbage'], (0, 1), RuntimeError, r'Invalid norm order: garbage'),
        ]
        for keepdim in [True, False]:
            for input_size, ord_settings, dim, error_type, error_regex in error_test_cases:
                input = torch.randn(*input_size, dtype=dtype, device=device)
                for ord in ord_settings:
                    run_error_test_case(input, ord, dim, keepdim, error_type, error_regex)

    # Test complex number inputs for linalg.norm
    @skipCUDAIfNoMagma
    @skipCPUIfNoLapack
    @dtypes(torch.cfloat, torch.cdouble)
    @precisionOverride({torch.cfloat: 2e-4})
    def test_norm_complex(self, device, dtype):
        def gen_error_message(input_size, ord, keepdim, dim=None):
            return "complex norm failed for input size %s, ord=%s, keepdim=%s, dim=%s" % (
                input_size, ord, keepdim, dim)

        vector_ords = [None, 0, 1, 2, 3, inf, -1, -2, -3, -inf]
        matrix_ords = [None, 'fro', 'nuc', 1, 2, inf, -1, -2, -inf]

        # Test supported ords
        for keepdim in [False, True]:
            # vector norm
            x = torch.randn(25, device=device, dtype=dtype)
            xn = x.cpu().numpy()
            for ord in vector_ords:
                res = torch.linalg.norm(x, ord, keepdim=keepdim).cpu()
                expected = np.linalg.norm(xn, ord, keepdims=keepdim)
                msg = gen_error_message(x.size(), ord, keepdim)
                self.assertEqual(res.shape, expected.shape, msg=msg)
                self.assertEqual(res, expected, msg=msg, exact_dtype=False)

                res_out = torch.tensor([]).to(device)
                torch.linalg.norm(x, ord, keepdim=keepdim, out=res_out)
                self.assertEqual(res_out.shape, expected.shape, msg=msg)
                self.assertEqual(res_out.cpu(), expected, msg=msg, exact_dtype=False)

            # matrix norm
            x = torch.randn(25, 25, device=device, dtype=dtype)
            xn = x.cpu().numpy()
            for ord in matrix_ords:
                res = torch.linalg.norm(x, ord, keepdim=keepdim).cpu()
                expected = np.linalg.norm(xn, ord, keepdims=keepdim)
                msg = gen_error_message(x.size(), ord, keepdim)
                self.assertEqual(res.shape, expected.shape, msg=msg)
                self.assertEqual(res, expected, msg=msg, exact_dtype=False)

                res_out = torch.tensor([]).to(device)
                torch.linalg.norm(x, ord, keepdim=keepdim, out=res_out)
                self.assertEqual(res_out.shape, expected.shape, msg=msg)
                self.assertEqual(res_out.cpu(), expected, msg=msg, exact_dtype=False)

    # Test that linal.vector_norm gives the same result as numpy when inputs
    # contain extreme values (inf, -inf, nan)
    def test_vector_norm_extreme_values(self, device):
        vector_ords = [0, 1, 2, 3, inf, -1, -2, -3, -inf]
        vectors = []
        for pair in itertools.product([inf, -inf, 0.0, nan, 1.0], repeat=2):
            vectors.append(list(pair))
        for vector in vectors:
            x = torch.tensor(vector, device=device)
            x_n = x.cpu().numpy()
            for ord in vector_ords:
                msg = f'ord={ord}, vector={vector}'
                result = torch.linalg.vector_norm(x, ord=ord)
                result_n = np.linalg.norm(x_n, ord=ord)
                self.assertEqual(result, result_n, msg=msg)

    @skipMeta  # https://github.com/pytorch/pytorch/issues/54082
    @skipCUDAIfNoMagma
    @skipCPUIfNoLapack
    @dtypes(torch.float, torch.double)
    @precisionOverride({torch.float32: 2e-5})
    def test_matrix_norm(self, device, dtype):
        # Test only inputs for which torch.linalg.matrix_norm diverges from torch.linalg.norm
        A = make_tensor((2, 2, 2), dtype=dtype, device=device)

        with self.assertRaisesRegex(RuntimeError, r'linalg.matrix_norm\(\):.*must be a matrix.*'):
            torch.linalg.matrix_norm(make_tensor((2,), dtype=dtype, device=device))
        with self.assertRaisesRegex(RuntimeError, r'linalg.matrix_norm\(\):.*must be a 2-tuple.*'):
            torch.linalg.matrix_norm(A, dim=(0,))
        with self.assertRaisesRegex(RuntimeError, r'.*not supported.*'):
            torch.linalg.matrix_norm(A, ord=0)
        with self.assertRaisesRegex(RuntimeError, r'.*not supported.*'):
            torch.linalg.matrix_norm(A, ord=3.0)

        # Test dim=None behavior
        ref = torch.linalg.norm(A, dim=(-2, -1))
        res = torch.linalg.matrix_norm(A)
        self.assertEqual(ref, res)

    # Test that linal.norm gives the same result as numpy when inputs
    # contain extreme values (inf, -inf, nan)
    @unittest.skipIf(IS_WINDOWS, "Skipped on Windows!")
    @unittest.skipIf(IS_MACOS, "Skipped on MacOS!")
    @skipCUDAIfNoMagma
    @skipCPUIfNoLapack
    def test_norm_extreme_values(self, device):
        vector_ords = [0, 1, 2, 3, inf, -1, -2, -3, -inf]
        # matrix_ords 'nuc', 2, -2 are skipped currently
        # See issue https://github.com/pytorch/pytorch/issues/71911
        matrix_ords = ['fro', 1, inf, -1, -inf]
        vectors = []
        matrices = []
        for pair in itertools.product([inf, -inf, 0.0, nan, 1.0], repeat=2):
            vectors.append(list(pair))
            matrices.append([[pair[0], pair[1]]])
            matrices.append([[pair[0]], [pair[1]]])
        for vector in vectors:
            x = torch.tensor(vector).to(device)
            x_n = x.cpu().numpy()
            for ord in vector_ords:
                msg = f'ord={ord}, vector={vector}'
                result = torch.linalg.norm(x, ord=ord)
                result_n = np.linalg.norm(x_n, ord=ord)
                self.assertEqual(result, result_n, msg=msg)

        # TODO: Remove this function once the broken cases are fixed
        def is_broken_matrix_norm_case(ord, x):
            if self.device_type == 'cuda':
                if x.size() == torch.Size([1, 2]):
                    if ord in ['nuc', 2, -2] and isnan(x[0][0]) and x[0][1] == 1:
                        # These cases are broken because of an issue with svd
                        # https://github.com/pytorch/pytorch/issues/43567
                        return True
                if ord in ['nuc', 2, -2]:
                    # These cases are broken because of another issue with svd
                    # https://github.com/pytorch/pytorch/issues/52633
                    return True
            return False

        for matrix in matrices:
            x = torch.tensor(matrix).to(device)
            x_n = x.cpu().numpy()
            for ord in matrix_ords:
                msg = f'ord={ord}, matrix={matrix}'
                if is_broken_matrix_norm_case(ord, x):
                    continue
                else:
                    result_n = np.linalg.norm(x_n, ord=ord)
                    result = torch.linalg.norm(x, ord=ord)
                    self.assertEqual(result, result_n, msg=msg)

    # Test degenerate shape results match numpy for linalg.norm vector norms
    @skipCUDAIfNoMagma
    @skipCPUIfNoLapack
    @unittest.skipIf(TEST_WITH_ASAN, "Skipped on ASAN since it checks for undefined behavior.")
    @dtypes(torch.float, torch.double, torch.cfloat, torch.cdouble)
    def test_norm_vector_degenerate_shapes(self, device, dtype):
        def run_test_case(input, ord, dim, keepdim):
            msg = f'input.size()={input.size()}, ord={ord}, dim={dim}, keepdim={keepdim}, dtype={dtype}'
            should_error = False
            if ord is not None and ord < 0:
                should_error = True
            elif ord == inf:
                if dim is None or input.size(dim) == 0:
                    should_error = True

            if should_error:
                with self.assertRaises(RuntimeError):
                    torch.linalg.norm(input, ord, dim, keepdim)
            else:
                input_numpy = input.cpu().numpy()
                result_numpy = np.linalg.norm(input_numpy, ord, dim, keepdim)
                result = torch.linalg.norm(input, ord, dim, keepdim)
                self.assertEqual(result, result_numpy, msg=msg)

        ord_vector = [0, 0.5, 1, 2, 3, inf, -0.5, -1, -2, -3, -inf, None]
        S = 10
        test_cases = [
            # input size, dim
            ((0, ), None),
            ((0, S), 0),
            ((0, S), 1),
            ((S, 0), 0),
            ((S, 0), 1),
        ]
        for keepdim in [True, False]:
            for input_size, dim in test_cases:
                input = torch.randn(*input_size, dtype=dtype, device=device)
                for ord in ord_vector:
                    run_test_case(input, ord, dim, keepdim)

    # Test degenerate shape results match numpy for linalg.norm matrix norms
    @skipCUDAIfNoMagma
    @skipCPUIfNoLapack
    @dtypes(torch.float, torch.double, torch.cfloat, torch.cdouble)
    def test_norm_matrix_degenerate_shapes(self, device, dtype):
        def run_test_case(input, ord, dim, keepdim, should_error):
            msg = f'input.size()={input.size()}, ord={ord}, dim={dim}, keepdim={keepdim}, dtype={dtype}'
            input_numpy = input.cpu().numpy()
            ops = [torch.linalg.norm]

            if ord is not None and dim is not None:
                ops.append(torch.linalg.matrix_norm)

            if should_error:
                with self.assertRaises(ValueError):
                    np.linalg.norm(input_numpy, ord, dim, keepdim)
                for op in ops:
                    with self.assertRaises(IndexError):
                        op(input, ord, dim, keepdim)
            else:
                result_numpy = np.linalg.norm(input_numpy, ord, dim, keepdim)
                for op in ops:
                    result = op(input, ord, dim, keepdim)
                    self.assertEqual(result, result_numpy, msg=msg)

        ord_matrix = ['fro', 'nuc', 1, 2, inf, -1, -2, -inf, None]
        S = 10
        test_cases = [
            # input size, p settings that cause error, dim
            ((0, 0), [1, 2, inf, -1, -2, -inf], None),
            ((0, S), [2, inf, -2, -inf], None),
            ((S, 0), [1, 2, -1, -2], None),
            ((S, S, 0), [], (0, 1)),
            ((1, S, 0), [], (0, 1)),
            ((0, 0, S), [1, 2, inf, -1, -2, -inf], (0, 1)),
            ((0, 0, S), [1, 2, inf, -1, -2, -inf], (1, 0)),
        ]

        for keepdim in [True, False]:
            for input_size, error_ords, dim in test_cases:
                input = torch.randn(*input_size, dtype=dtype, device=device)
                for ord in ord_matrix:
                    run_test_case(input, ord, dim, keepdim, ord in error_ords)

    def test_norm_fastpaths(self, device):
        x = torch.randn(3, 5, device=device)

        # slow path
        result = torch.linalg.norm(x, 4.5, 1)
        expected = torch.pow(x.abs().pow(4.5).sum(1), 1.0 / 4.5)
        self.assertEqual(result, expected)

        # fast 0-norm
        result = torch.linalg.norm(x, 0, 1)
        expected = (x != 0).type_as(x).sum(1)
        self.assertEqual(result, expected)

        # fast 1-norm
        result = torch.linalg.norm(x, 1, 1)
        expected = x.abs().sum(1)
        self.assertEqual(result, expected)

        # fast 2-norm
        result = torch.linalg.norm(x, 2, 1)
        expected = torch.sqrt(x.pow(2).sum(1))
        self.assertEqual(result, expected)

        # fast 3-norm
        result = torch.linalg.norm(x, 3, 1)
        expected = torch.pow(x.pow(3).abs().sum(1), 1.0 / 3.0)
        self.assertEqual(result, expected)

    @skipCPUIfNoLapack
    @skipCUDAIfNoMagma
    @dtypes(*floating_and_complex_types())
    def test_old_eig_basic(self, device, dtype):
        a = torch.tensor([[1.96, 0.00, 0.00, 0.00, 0.00],
                          [-6.49, 3.80, 0.00, 0.00, 0.00],
                          [-0.47, -6.39, 4.17, 0.00, 0.00],
                          [-7.20, 1.50, -1.51, 5.70, 0.00],
                          [-0.65, -6.34, 2.67, 1.80, -7.10]],
                         dtype=dtype, device=device).t()
        e = torch.eig(a)[0]
        ee, vv = torch.eig(a, True)
        te = torch.tensor((), dtype=dtype, device=device)
        tv = torch.tensor((), dtype=dtype, device=device)
        eee, vvv = torch.eig(a, True, out=(te, tv))
        self.assertEqual(e, ee, atol=1e-12, rtol=0)
        self.assertEqual(ee, eee, atol=1e-12, rtol=0)
        self.assertEqual(ee, te, atol=1e-12, rtol=0)
        self.assertEqual(vv, vvv, atol=1e-12, rtol=0)
        self.assertEqual(vv, tv, atol=1e-12, rtol=0)
        #
        # compare with numpy
        np_e, np_v = np.linalg.eig(a.cpu().numpy())
        if dtype.is_complex:
            self.assertEqual(ee, np_e)
        else:
            # np_e.shape == (n, 2), where each column contain the real and
            # imaginary parts of the result
            self.assertEqual(ee[:, 0], np_e)  # real part
            self.assertEqual(ee[:, 1], torch.zeros(ee.shape[0], dtype=dtype))  # imaginary part
        self.assertEqual(vv, np_v)

    @skipCPUIfNoLapack
    @skipCUDAIfNoMagma
    @dtypes(torch.double, torch.float)
    def test_old_eig_reuse(self, device, dtype):
        X = torch.randn(4, 4, dtype=dtype, device=device)
        X = torch.mm(X.t(), X)
        e = torch.zeros(4, 2, dtype=dtype, device=device)
        v = torch.zeros(4, 4, dtype=dtype, device=device)
        torch.eig(X, True, out=(e, v))
        Xhat = np.matmul(np.matmul(v.cpu(), torch.diag(e.select(1, 0)).cpu()), v.t().cpu())
        if dtype is torch.float:
            atol = 1e-7
            rtol = 1e-5
        else:
            atol = 1e-8
            rtol = 0
        self.assertEqual(X, Xhat, atol=atol, rtol=rtol, msg='VeV\' wrong')
        self.assertTrue(v.is_contiguous(), 'V is not contiguous')

        torch.eig(X, True, out=(e, v))
        Xhat = np.matmul(v.cpu(), np.matmul(e.select(1, 0).diag().cpu(), v.t().cpu()))
        self.assertEqual(X, Xhat, atol=atol, rtol=rtol, msg='VeV\' wrong')
        self.assertTrue(v.is_contiguous(), 'V is not contiguous')

    @skipCPUIfNoLapack
    @skipCUDAIfNoMagma
    @dtypes(torch.double, torch.float)
    def test_old_eig_invalid_input(self, device, dtype):
        # test invalid input
        self.assertRaisesRegex(
            RuntimeError,
            'input should be 2 dimensional',
            lambda: torch.eig(torch.ones((2))))
        self.assertRaisesRegex(
            RuntimeError,
            'input should be square',
            lambda: torch.eig(torch.ones((2, 3))))
        self.assertRaisesRegex(
            RuntimeError,
            'input should not contain infs or NaNs',
            lambda: torch.eig(np.inf * torch.ones((2, 2))))
        self.assertRaisesRegex(
            RuntimeError,
            'input should not contain infs or NaNs',
            lambda: torch.eig(np.nan * torch.ones((2, 2))))

    @skipCUDAIfNoMagma
    @skipCPUIfNoLapack
    @dtypes(torch.double, torch.float)
    def test_old_eig_out(self, device, dtype):
        # the out version of torch.eig needs to be tested manually: we can't
        # use the "test_out=True" parameter to tensor_op_tests because the
        # signature is irregular (since we have *two* output vectors)
        t = torch.randn(10, 10, dtype=dtype, device=device)
        evals, evecs = torch.eig(t, eigenvectors=True)
        #
        # check that the out= version computes the same values as the normal one
        out_evals = torch.empty_like(evals)
        out_evecs = torch.empty_like(evecs)
        evals2, evecs2 = torch.eig(t, eigenvectors=True, out=(out_evals, out_evecs))
        # check that the out tensors were used in-place
        self.assertEqual(evals2.data_ptr(), out_evals.data_ptr())
        self.assertEqual(evecs2.data_ptr(), out_evecs.data_ptr())
        # check that the result is the same as the non-out version
        self.assertEqual(evals, out_evals)
        self.assertEqual(evecs, out_evecs)
        #
        # check what happens in the eigenvectors=False case
        out_evals = torch.empty_like(evals)
        out_evecs = torch.tensor([1, 2, 3], dtype=dtype, device=device)
        evals2, evecs2 = torch.eig(t, eigenvectors=False, out=(out_evals, out_evecs))
        # check that the out_evals was used in-place
        self.assertEqual(evals2.data_ptr(), out_evals.data_ptr())
        self.assertEqual(evals, out_evals)
        # check that out_evecs was NOT touched at all
        assert out_evecs.tolist() == [1, 2, 3]
        #
        # check that we complain if we pass an out vector of the wrong dtype
        wrong_out = torch.empty((0, 0), dtype=int)
        with self.assertRaisesRegex(RuntimeError, r"Expected .* but got .*"):
            torch.eig(t, eigenvectors=True, out=(wrong_out, out_evecs))
        with self.assertRaisesRegex(RuntimeError, r"Expected .* but got .*"):
            torch.eig(t, eigenvectors=True, out=(out_evals, wrong_out))

    @skipCPUIfNoLapack
    @skipCUDAIfNoMagma
    # NumPy computes only in float64 and complex128 precisions
    # for float32 or complex64 results might be very different from float64 or complex128
    @dtypes(torch.float64, torch.complex128)
    def test_eig_numpy(self, device, dtype):
        def run_test(shape, *, symmetric=False):
            from torch.testing._internal.common_utils import random_symmetric_matrix

            if not dtype.is_complex and symmetric:
                # for symmetric real-valued inputs eigenvalues and eigenvectors have imaginary part equal to zero
                # unlike NumPy the result is not cast to float32 or float64 dtype in this case
                a = random_symmetric_matrix(shape[-1], *shape[:-2], dtype=dtype, device=device)
            else:
                a = make_tensor(shape, dtype=dtype, device=device)

            actual = torch.linalg.eig(a)

            # compare with NumPy
            # the eigenvalues are not necessarily ordered
            # so order of NumPy and PyTorch can be different
            expected = np.linalg.eig(a.cpu().numpy())

            # sort NumPy output
            ind = np.argsort(expected[0], axis=-1)[::-1]
            expected = (np.take_along_axis(expected[0], ind, axis=-1), np.take_along_axis(expected[1], ind[:, None], axis=-1))

            # sort PyTorch output
            # torch.argsort doesn't work with complex inputs, NumPy sorting on CPU is used instead
            # RuntimeError: _th_sort not supported on CUDAType for ComplexDouble
            # RuntimeError: "sorting_kernel_method_name" not implemented for 'ComplexDouble'
            ind = np.argsort(actual[0].cpu().numpy(), axis=-1)[::-1]
            actual_np = [x.cpu().numpy() for x in actual]
            sorted_actual = (
                np.take_along_axis(actual_np[0], ind, axis=-1),
                np.take_along_axis(actual_np[1], ind[:, None], axis=-1))

            self.assertEqual(expected[0], sorted_actual[0], exact_dtype=False)
            self.assertEqual(abs(expected[1]), abs(sorted_actual[1]), exact_dtype=False)

        shapes = [(0, 0),  # Empty matrix
                  (5, 5),  # Single matrix
                  (0, 0, 0), (0, 5, 5),  # Zero batch dimension tensors
                  (2, 5, 5),  # 3-dim tensors
                  (2, 1, 5, 5)]  # 4-dim tensors
        for shape in shapes:
            run_test(shape)
            run_test(shape, symmetric=True)

    @onlyCUDA
    @skipCUDAIfNoMagma
    @dtypes(*floating_and_complex_types())
    def test_eig_compare_backends(self, device, dtype):
        def run_test(shape, *, symmetric=False):
            from torch.testing._internal.common_utils import random_symmetric_matrix

            if not dtype.is_complex and symmetric:
                # for symmetric real-valued inputs eigenvalues and eigenvectors have imaginary part equal to zero
                a = random_symmetric_matrix(shape[-1], *shape[:-2], dtype=dtype, device=device)
            else:
                a = make_tensor(shape, dtype=dtype, device=device)

            actual = torch.linalg.eig(a)

            complementary_device = 'cpu'

            # compare with CPU
            expected = torch.linalg.eig(a.to(complementary_device))
            self.assertEqual(expected[0], actual[0])
            self.assertEqual(expected[1], actual[1])

        shapes = [(0, 0),  # Empty matrix
                  (5, 5),  # Single matrix
                  (0, 0, 0), (0, 5, 5),  # Zero batch dimension tensors
                  (2, 5, 5),  # 3-dim tensors
                  (2, 1, 5, 5)]  # 4-dim tensors
        for shape in shapes:
            run_test(shape)
            run_test(shape, symmetric=True)

    @slowTest
    @onlyCUDA
    @skipCUDAIfNoMagma
    @dtypes(torch.float32)
    def test_eig_check_magma(self, device, dtype):
        # For CUDA inputs only matrices of size larger than 2048x2048 actually call MAGMA library
        shape = (2049, 2049)
        a = make_tensor(shape, dtype=dtype, device=device)
        w, v = torch.linalg.eig(a)
        # check correctness using eigendecomposition identity
        self.assertEqual(a.to(v.dtype) @ v, w * v, atol=1e-3, rtol=1e-3)

    @skipCUDAIfNoMagma
    @skipCPUIfNoLapack
    @dtypes(*floating_and_complex_types())
    def test_eig_errors_and_warnings(self, device, dtype):
        # eig requires the input to be at least 2 dimensional tensor
        a = make_tensor(2, dtype=dtype, device=device)
        with self.assertRaisesRegex(RuntimeError, "must have at least 2 dimensions"):
            torch.linalg.eig(a)

        # eig requires a square matrix
        a = make_tensor((2, 3), dtype=dtype, device=device)
        with self.assertRaisesRegex(RuntimeError, "must be batches of square matrices"):
            torch.linalg.eig(a)

        # if out tensor with floating dtype is passed for complex output an error is thrown
        if not dtype.is_complex:
            # The characteristic equation is p(λ) = λ^2 − 2λ + 5 = 0, with roots λ = 1±2i
            a = torch.tensor([[3., -2.], [4., -1.]], dtype=dtype, device=device)
            out0 = torch.empty(0, device=device, dtype=dtype)
            out1 = torch.empty(0, device=device, dtype=dtype)
            with self.assertRaisesRegex(RuntimeError, "Expected eigenvalues to be safely castable"):
                torch.linalg.eig(a, out=(out0, out1))

            out0 = torch.empty(0, device=device, dtype=torch.complex128)
            with self.assertRaisesRegex(RuntimeError, "Expected eigenvectors to be safely castable"):
                torch.linalg.eig(a, out=(out0, out1))

        # dtypes should be safely castable
        a = make_tensor((3, 3), dtype=dtype, device=device)
        out0 = torch.empty(0, dtype=torch.int, device=device)
        out1 = torch.empty(0, dtype=torch.int, device=device)
        with self.assertRaisesRegex(RuntimeError, "but got eigenvalues with dtype Int"):
            torch.linalg.eig(a, out=(out0, out1))

        out0 = torch.empty(0, dtype=torch.complex128, device=device)
        with self.assertRaisesRegex(RuntimeError, "but got eigenvectors with dtype Int"):
            torch.linalg.eig(a, out=(out0, out1))

        # if non-empty out tensor with wrong shape is passed a warning is given
        a = make_tensor((3, 3), dtype=dtype, device=device)
        out0 = torch.empty(1, device=device, dtype=torch.complex128)
        out1 = torch.empty(1, device=device, dtype=torch.complex128)
        with warnings.catch_warnings(record=True) as w:
            # Trigger warning
            torch.linalg.eig(a, out=(out0, out1))
            # Check warning occurs
            self.assertEqual(len(w), 2)
            self.assertTrue("An output with one or more elements was resized" in str(w[-1].message))
            self.assertTrue("An output with one or more elements was resized" in str(w[-2].message))

        # device should match
        if torch.cuda.is_available():
            wrong_device = 'cpu' if self.device_type != 'cpu' else 'cuda'
            out_w = torch.empty(0, device=wrong_device, dtype=torch.complex128)
            out_v = torch.empty(0, device=device, dtype=torch.complex128)
            with self.assertRaisesRegex(RuntimeError, "tensors to be on the same device"):
                torch.linalg.eig(a, out=(out_w, out_v))
            out_w = torch.empty(0, device=device, dtype=torch.complex128)
            out_v = torch.empty(0, device=wrong_device, dtype=torch.complex128)
            with self.assertRaisesRegex(RuntimeError, "tensors to be on the same device"):
                torch.linalg.eig(a, out=(out_w, out_v))

    @skipCPUIfNoLapack
    @skipCUDAIfNoMagma
    @dtypes(*floating_and_complex_types())
    def test_eig_with_nan(self, device, dtype):
        for val in [np.inf, np.nan]:
            for batch_dim in [(), (10,)]:
                a = make_tensor((*batch_dim, 5, 5), device=device, dtype=dtype)
                a[..., -1, -1] = val

                with self.assertRaisesRegex(RuntimeError, "torch.linalg.eig: input tensor should not"):
                    torch.linalg.eig(a)

    @skipCPUIfNoLapack
    @skipCUDAIfNoMagma
    # NumPy computes only in float64 and complex128 precisions
    # for float32 or complex64 results might be very different from float64 or complex128
    @dtypes(torch.float64, torch.complex128)
    def test_eigvals_numpy(self, device, dtype):
        def run_test(shape, *, symmetric=False):
            from torch.testing._internal.common_utils import random_symmetric_matrix

            if not dtype.is_complex and symmetric:
                # for symmetric real-valued inputs eigenvalues and eigenvectors have imaginary part equal to zero
                # unlike NumPy the result is not cast to float32 or float64 dtype in this case
                a = random_symmetric_matrix(shape[-1], *shape[:-2], dtype=dtype, device=device)
            else:
                a = make_tensor(shape, dtype=dtype, device=device)

            actual = torch.linalg.eigvals(a)

            # compare with NumPy
            # the eigenvalues are not necessarily ordered
            # so order of NumPy and PyTorch can be different
            expected = np.linalg.eigvals(a.cpu().numpy())

            # sort NumPy output
            ind = np.argsort(expected, axis=-1)[::-1]
            expected = np.take_along_axis(expected, ind, axis=-1)

            # sort PyTorch output
            # torch.argsort doesn't work with complex inputs, NumPy sorting on CPU is used instead
            # RuntimeError: _th_sort not supported on CUDAType for ComplexDouble
            # RuntimeError: "sorting_kernel_method_name" not implemented for 'ComplexDouble'
            ind = np.argsort(actual.cpu().numpy(), axis=-1)[::-1]
            actual_np = actual.cpu().numpy()
            sorted_actual = np.take_along_axis(actual_np, ind, axis=-1)

            self.assertEqual(expected, sorted_actual, exact_dtype=False)

        shapes = [(0, 0),  # Empty matrix
                  (5, 5),  # Single matrix
                  (0, 0, 0), (0, 5, 5),  # Zero batch dimension tensors
                  (2, 5, 5),  # 3-dim tensors
                  (2, 1, 5, 5)]  # 4-dim tensors
        for shape in shapes:
            run_test(shape)
            run_test(shape, symmetric=True)

    @onlyCUDA
    @skipCUDAIfNoMagma
    @dtypes(*floating_and_complex_types())
    def test_eigvals_compare_backends(self, device, dtype):
        def run_test(shape, *, symmetric=False):
            from torch.testing._internal.common_utils import random_symmetric_matrix

            if not dtype.is_complex and symmetric:
                # for symmetric real-valued inputs eigenvalues and eigenvectors have imaginary part equal to zero
                a = random_symmetric_matrix(shape[-1], *shape[:-2], dtype=dtype, device=device)
            else:
                a = make_tensor(shape, dtype=dtype, device=device)

            actual = torch.linalg.eigvals(a)

            complementary_device = 'cpu'

            # compare with CPU
            expected = torch.linalg.eigvals(a.to(complementary_device))
            self.assertEqual(expected, actual)

            # check out= variant
            complex_dtype = dtype
            if not dtype.is_complex:
                complex_dtype = torch.complex128 if dtype == torch.float64 else torch.complex64
            out = torch.empty(0, dtype=complex_dtype, device=device)
            ans = torch.linalg.eigvals(a, out=out)
            self.assertEqual(ans, out)
            self.assertEqual(expected.to(complex_dtype), out)

            # check non-contiguous out
            if a.numel() > 0:
                out = torch.empty(2 * shape[0], *shape[1:-1], dtype=complex_dtype, device=device)[::2]
                self.assertFalse(out.is_contiguous())
                ans = torch.linalg.eigvals(a, out=out)
                self.assertEqual(ans, out)
                self.assertEqual(expected.to(complex_dtype), out)

        shapes = [(0, 0),  # Empty matrix
                  (5, 5),  # Single matrix
                  (0, 0, 0), (0, 5, 5),  # Zero batch dimension tensors
                  (2, 5, 5),  # 3-dim tensors
                  (2, 1, 5, 5)]  # 4-dim tensors
        for shape in shapes:
            run_test(shape)
            run_test(shape, symmetric=True)

    @skipCUDAIfNoMagma
    @skipCPUIfNoLapack
    @dtypes(*floating_and_complex_types())
    def test_eigvals_errors_and_warnings(self, device, dtype):
        # eig requires the input to be at least 2 dimensional tensor
        a = make_tensor(2, dtype=dtype, device=device)
        with self.assertRaisesRegex(RuntimeError, "must have at least 2 dimensions"):
            torch.linalg.eigvals(a)

        # eig requires a square matrix
        a = make_tensor((2, 3), dtype=dtype, device=device)
        with self.assertRaisesRegex(RuntimeError, "must be batches of square matrices"):
            torch.linalg.eigvals(a)

        # if out tensor with floating dtype is passed for complex output an error is thrown
        if not dtype.is_complex:
            # The characteristic equation is p(λ) = λ^2 − 2λ + 5 = 0, with roots λ = 1±2i
            a = torch.tensor([[3., -2.], [4., -1.]], dtype=dtype, device=device)
            out = torch.empty(0, device=device, dtype=dtype)
            with self.assertRaisesRegex(RuntimeError, "Expected eigenvalues to be safely castable"):
                torch.linalg.eigvals(a, out=out)

        # dtypes should be safely castable
        a = make_tensor((3, 3), dtype=dtype, device=device)
        out = torch.empty(0, dtype=torch.int, device=device)
        with self.assertRaisesRegex(RuntimeError, "but got eigenvalues with dtype Int"):
            torch.linalg.eigvals(a, out=out)

        # if non-empty out tensor with wrong shape is passed a warning is given
        out = torch.empty(1, device=device, dtype=torch.complex128)
        with warnings.catch_warnings(record=True) as w:
            # Trigger warning
            torch.linalg.eigvals(a, out=out)
            # Check warning occurs
            self.assertEqual(len(w), 1)
            self.assertTrue("An output with one or more elements was resized" in str(w[-1].message))

        # device should match
        if torch.cuda.is_available():
            wrong_device = 'cpu' if self.device_type != 'cpu' else 'cuda'
            out_w = torch.empty(0, device=wrong_device, dtype=torch.complex128)
            with self.assertRaisesRegex(RuntimeError, "tensors to be on the same device"):
                torch.linalg.eigvals(a, out=out_w)

    @skipCUDAIfNoMagma
    @skipCPUIfNoLapack
    def test_norm_old(self, device):
        def gen_error_message(input_size, p, keepdim, dim=None):
            return "norm failed for input size %s, p=%s, keepdim=%s, dim=%s" % (
                input_size, p, keepdim, dim)

        for keepdim in [False, True]:
            # full reduction
            x = torch.randn(25, device=device)
            xn = x.cpu().numpy()
            for p in [0, 1, 2, 3, 4, inf, -inf, -1, -2, -3, 1.5]:
                res = x.norm(p, keepdim=keepdim).cpu()
                expected = np.linalg.norm(xn, p, keepdims=keepdim)
                self.assertEqual(res, expected, atol=1e-5, rtol=0, msg=gen_error_message(x.size(), p, keepdim))

            # one dimension
            x = torch.randn(25, 25, device=device)
            xn = x.cpu().numpy()
            for p in [0, 1, 2, 3, 4, inf, -inf, -1, -2, -3]:
                dim = 1
                res = x.norm(p, dim, keepdim=keepdim).cpu()
                expected = np.linalg.norm(xn, p, dim, keepdims=keepdim)
                msg = gen_error_message(x.size(), p, keepdim, dim)
                self.assertEqual(res.shape, expected.shape, msg=msg)
                self.assertEqual(res, expected, msg=msg)

            # matrix norm
            for p in ['fro', 'nuc']:
                res = x.norm(p, keepdim=keepdim).cpu()
                expected = np.linalg.norm(xn, p, keepdims=keepdim)
                msg = gen_error_message(x.size(), p, keepdim)
                self.assertEqual(res.shape, expected.shape, msg=msg)
                self.assertEqual(res, expected, msg=msg)

            # zero dimensions
            x = torch.randn((), device=device)
            xn = x.cpu().numpy()
            res = x.norm(keepdim=keepdim).cpu()
            expected = np.linalg.norm(xn, keepdims=keepdim)
            msg = gen_error_message(x.size(), None, keepdim)
            self.assertEqual(res.shape, expected.shape, msg=msg)
            self.assertEqual(res, expected, msg=msg)

            # larger tensor sanity check
            self.assertEqual(
                2 * torch.norm(torch.ones(10000), keepdim=keepdim),
                torch.norm(torch.ones(40000), keepdim=keepdim))

            # matrix norm with non-square >2-D tensors, all combinations of reduction dims
            x = torch.randn(5, 6, 7, 8, device=device)
            xn = x.cpu().numpy()
            for p in ['fro', 'nuc']:
                for dim in itertools.product(*[list(range(4))] * 2):
                    if dim[0] == dim[1]:
                        continue
                    res = x.norm(p=p, dim=dim, keepdim=keepdim).cpu()
                    expected = np.linalg.norm(xn, ord=p, axis=dim, keepdims=keepdim)
                    msg = gen_error_message(x.size(), p, keepdim, dim)
                    self.assertEqual(res.shape, expected.shape, msg=msg)
                    self.assertEqual(res, expected, msg=msg)

    # Test that torch.norm with p=+/-inf propagates NaN
    def test_norm_old_nan_propagation(self, device):
        ords = [inf, -inf]
        for pair in itertools.product([0.0, nan, 1.0], repeat=2):
            x = torch.tensor(list(pair), device=device)
            for ord in ords:
                result = torch.norm(x, p=ord)
                result_check = torch.linalg.norm(x, ord=ord)
                self.assertEqual(result, result_check)

    @skipCUDAIfNoMagma
    @skipCPUIfNoLapack
    def test_norm_complex_old(self, device):
        def gen_error_message(input_size, p, keepdim, dim=None):
            return "complex norm failed for input size %s, p=%s, keepdim=%s, dim=%s" % (
                input_size, p, keepdim, dim)

        for keepdim in [False, True]:
            # vector norm
            x = torch.randn(25, device=device) + 1j * torch.randn(25, device=device)
            xn = x.cpu().numpy()
            for p in [0, 1, 2, 3, inf, -1, -2, -3, -inf]:
                res = x.norm(p, keepdim=keepdim).cpu()
                expected = np.linalg.norm(xn, p, keepdims=keepdim)
                msg = gen_error_message(x.size(), p, keepdim)
                self.assertEqual(res.shape, expected.shape, msg=msg)
                self.assertEqual(res, expected, msg=msg)

            # matrix norm
            x = torch.randn(25, 25, device=device) + 1j * torch.randn(25, 25, device=device)
            xn = x.cpu().numpy()
            for p in ['nuc', 'fro']:
                res = x.norm(p, keepdim=keepdim).cpu()
                expected = np.linalg.norm(xn, p, keepdims=keepdim)
                msg = gen_error_message(x.size(), p, keepdim)
                self.assertEqual(res.shape, expected.shape, msg=msg)
                self.assertEqual(res, expected, msg=msg, rtol=1.3e-6, atol=3e-4)

    # Ensure torch.norm with p='fro' and p=2 give the same results for mutually supported input combinations
    @dtypes(torch.float)
    def test_norm_fro_2_equivalence_old(self, device, dtype):
        input_sizes = [
            (0,),
            (10,),
            (0, 0),
            (4, 30),
            (0, 45),
            (100, 0),
            (45, 10, 23),
            (0, 23, 59),
            (23, 0, 37),
            (34, 58, 0),
            (0, 0, 348),
            (0, 3434, 0),
            (0, 0, 0),
            (5, 3, 8, 1, 3, 5)]

        for input_size in input_sizes:
            a = make_tensor(input_size, dtype=dtype, device=device, low=-9, high=9)

            # Try full reduction
            dim_settings = [None]

            # Try all possible 1-D reductions
            dim_settings += list(range(-a.dim(), a.dim()))

            def wrap_dim(dim, ndims):
                assert (dim < ndims) and (dim >= -ndims)
                if dim >= 0:
                    return dim
                else:
                    return dim + ndims

            # Try all possible 2-D reductions
            dim_settings += [
                (d0, d1) for d0, d1 in itertools.combinations(range(-a.dim(), a.dim()), 2)
                if wrap_dim(d0, a.dim()) != wrap_dim(d1, a.dim())]

            for dim in dim_settings:
                for keepdim in [True, False]:
                    a_norm_2 = torch.norm(a, p=2, dim=dim, keepdim=keepdim)
                    a_norm_fro = torch.norm(a, p='fro', dim=dim, keepdim=keepdim)
                    self.assertEqual(a_norm_fro, a_norm_2)

    @skipCUDAIfNoMagma
    @skipCPUIfNoLapack
    def test_nuclear_norm_axes_small_brute_force_old(self, device):
        def check_single_nuclear_norm(x, axes):
            if self.device_type != 'cpu' and randrange(100) < 95:
                return  # too many cpu <==> device copies

            a = np.array(x.cpu(), copy=False)
            expected = np.linalg.norm(a, "nuc", axis=axes)

            ans = torch.norm(x, "nuc", dim=axes)
            self.assertTrue(ans.is_contiguous())
            self.assertEqual(ans.shape, expected.shape)
            self.assertEqual(ans.cpu(), expected, rtol=1e-02, atol=1e-03, equal_nan=True)

            out = torch.zeros(expected.shape, dtype=x.dtype, device=x.device)
            ans = torch.norm(x, "nuc", dim=axes, out=out)
            self.assertIs(ans, out)
            self.assertTrue(ans.is_contiguous())
            self.assertEqual(ans.shape, expected.shape)
            self.assertEqual(ans.cpu(), expected, rtol=1e-02, atol=1e-03, equal_nan=True)

        for n in range(1, 3):
            for m in range(1, 3):
                for axes in itertools.permutations([0, 1], 2):
                    # 2d, inner dimensions C
                    x = torch.randn(n, m, device=device)
                    check_single_nuclear_norm(x, axes)

                    # 2d, inner dimensions Fortran
                    x = torch.randn(m, n, device=device).mT
                    check_single_nuclear_norm(x, axes)

                    # 2d, inner dimensions non-contiguous
                    x = torch.randn(n, 2 * m, device=device)[:, ::2]
                    check_single_nuclear_norm(x, axes)

                    # 2d, all dimensions non-contiguous
                    x = torch.randn(7 * n, 2 * m, device=device)[::7, ::2]
                    check_single_nuclear_norm(x, axes)

                for o in range(1, 3):
                    for axes in itertools.permutations([0, 1, 2], 2):
                        # 3d, inner dimensions C
                        x = torch.randn(o, n, m, device=device)
                        check_single_nuclear_norm(x, axes)

                        # 3d, inner dimensions Fortran
                        x = torch.randn(o, m, n, device=device).mT
                        check_single_nuclear_norm(x, axes)

                        # 3d, inner dimensions non-contiguous
                        x = torch.randn(o, n, 2 * m, device=device)[:, :, ::2]
                        check_single_nuclear_norm(x, axes)

                        # 3d, all dimensions non-contiguous
                        x = torch.randn(7 * o, 5 * n, 2 * m, device=device)[::7, ::5, ::2]
                        check_single_nuclear_norm(x, axes)

                    for r in range(1, 3):
                        for axes in itertools.permutations([0, 1, 2, 3], 2):
                            # 4d, inner dimensions C
                            x = torch.randn(r, o, n, m, device=device)
                            check_single_nuclear_norm(x, axes)

                            # 4d, inner dimensions Fortran
                            x = torch.randn(r, o, n, m, device=device).mT
                            check_single_nuclear_norm(x, axes)

                            # 4d, inner dimensions non-contiguous
                            x = torch.randn(r, o, n, 2 * m, device=device)[:, :, :, ::2]
                            check_single_nuclear_norm(x, axes)

                            # 4d, all dimensions non-contiguous
                            x = torch.randn(7 * r, 5 * o, 11 * n, 2 * m, device=device)[::7, ::5, ::11, ::2]
                            check_single_nuclear_norm(x, axes)

    @skipCUDAIfNoMagma
    def test_nuclear_norm_exceptions_old(self, device):
        for lst in [], [1], [1, 2]:
            x = torch.tensor(lst, dtype=torch.double, device=device)
            for axes in (), (0,):
                self.assertRaises(RuntimeError, torch.norm, x, "nuc", axes)
            self.assertRaises(IndexError, torch.norm, x, "nuc", (0, 1))

        x = torch.tensor([[0, 1, 2], [3, 4, 5]], dtype=torch.double, device=device)
        self.assertRaisesRegex(RuntimeError, "duplicate or invalid", torch.norm, x, "nuc", (0, 0))
        self.assertRaisesRegex(IndexError, "Dimension out of range", torch.norm, x, "nuc", (0, 2))

    @skipCUDAIfNoMagmaAndNoCusolver
    @skipCUDAIfNoMagma
    @skipCPUIfNoLapack
    @dtypes(torch.double)
    def test_svd_lowrank(self, device, dtype):
        from torch.testing._internal.common_utils import random_lowrank_matrix, random_sparse_matrix

        def run_subtest(actual_rank, matrix_size, batches, device, svd_lowrank, **options):
            density = options.pop('density', 1)
            if isinstance(matrix_size, int):
                rows = columns = matrix_size
            else:
                rows, columns = matrix_size
            if density == 1:
                a_input = random_lowrank_matrix(actual_rank, rows, columns, *batches, device=device, dtype=dtype)
                a = a_input
            else:
                assert batches == ()
                a_input = random_sparse_matrix(rows, columns, density, device=device, dtype=dtype)
                a = a_input.to_dense()

            q = min(*size)
            u, s, v = svd_lowrank(a_input, q=q, **options)

            # check if u, s, v is a SVD
            u, s, v = u[..., :q], s[..., :q], v[..., :q]
            A = u.matmul(s.diag_embed()).matmul(v.mT)
            self.assertEqual(A, a, rtol=1e-7, atol=2e-7)

            # check if svd_lowrank produces same singular values as torch.svd
            U, S, V = torch.svd(a)
            self.assertEqual(s.shape, S.shape)
            self.assertEqual(u.shape, U.shape)
            self.assertEqual(v.shape, V.shape)
            self.assertEqual(s, S)

            if density == 1:
                # actual_rank is known only for dense inputs
                #
                # check if pairs (u, U) and (v, V) span the same
                # subspaces, respectively
                u, s, v = u[..., :actual_rank], s[..., :actual_rank], v[..., :actual_rank]
                U, S, V = U[..., :actual_rank], S[..., :actual_rank], V[..., :actual_rank]
                self.assertEqual(u.mT.matmul(U).det().abs(), torch.ones(batches, device=device, dtype=dtype))
                self.assertEqual(v.mT.matmul(V).det().abs(), torch.ones(batches, device=device, dtype=dtype))

        all_batches = [(), (1,), (3,), (2, 3)]
        for actual_rank, size, all_batches in [
                (2, (17, 4), all_batches),
                (4, (17, 4), all_batches),
                (4, (17, 17), all_batches),
                (10, (100, 40), all_batches),
                (7, (1000, 1000), [()]),
        ]:
            # dense input
            for batches in all_batches:
                run_subtest(actual_rank, size, batches, device, torch.svd_lowrank)
                if size != size[::-1]:
                    run_subtest(actual_rank, size[::-1], batches, device, torch.svd_lowrank)

        # sparse input
        for size in [(17, 4), (4, 17), (17, 17), (100, 40), (40, 100), (1000, 1000)]:
            for density in [0.005, 0.1]:
                run_subtest(None, size, (), device, torch.svd_lowrank, density=density)

        # jitting support
        jitted = torch.jit.script(torch.svd_lowrank)
        actual_rank, size, batches = 2, (17, 4), ()
        run_subtest(actual_rank, size, batches, device, jitted)

    @skipCUDAIfNoMagmaAndNoCusolver
    @skipCPUIfNoLapack
    @precisionOverride({torch.float: 1e-4, torch.cfloat: 1e-4})
    @setLinalgBackendsToDefaultFinally
    @dtypes(*floating_and_complex_types())
    def test_svd(self, device, dtype):
        # tests linalg.svd, svd, linalg.svdvals
        make_arg = partial(make_tensor, dtype=dtype, device=device)

        backends = ["default"]

        if torch.device(device).type == 'cuda':
            if torch.cuda.has_magma:
                backends.append("magma")
            if has_cusolver():
                backends.append("cusolver")

        ns = (5, 2, 0)
        batches = ((), (0,), (1,), (2,), (2, 1), (0, 2))

        for backend in backends:
            torch.backends.cuda.preferred_linalg_library(backend)

            for batch, m, n in product(batches, ns, ns):
                shape = batch + (m, n)
                k = min(m, n)
                A = make_arg(shape)
                U, S, Vh = torch.linalg.svd(A, full_matrices=False)
                self.assertEqual((U @ S.to(A.dtype).diag_embed()) @ Vh, A)

                U_f, S_f, Vh_f = torch.linalg.svd(A, full_matrices=True)
                self.assertEqual(S_f, S)
                self.assertEqual((U_f[..., :k] @ S_f.to(A.dtype).diag_embed()) @ Vh_f[..., :k, :], A)

                S_s = torch.linalg.svdvals(A)
                self.assertEqual(S_s, S)

                U, S, V = torch.svd(A, some=True)
                self.assertEqual((U @ S.to(A.dtype).diag_embed()) @ V.mH, A)

                U_f, S_f, V_f = torch.svd(A, some=False)
                self.assertEqual(S_f, S)
                self.assertEqual((U_f[..., :k] @ S_f.to(A.dtype).diag_embed()) @ V_f[..., :k].mH, A)

                S_s = torch.svd(A, compute_uv=False).S
                self.assertEqual(S_s, S)

    @skipCUDAIfNoMagmaAndNoCusolver
    @skipCPUIfNoLapack
    @dtypes(torch.complex128)
    def test_invariance_error_spectral_decompositions(self, device, dtype):
        make_arg = partial(make_tensor, device=device, dtype=dtype, requires_grad=True)
        A = make_arg((3, 3))
        with self.assertRaisesRegex(RuntimeError, "ill-defined"):
            U, _, Vh = torch.linalg.svd(A, full_matrices=False)
            (U + Vh).sum().backward()

        A = make_arg((3, 3))
        with self.assertRaisesRegex(RuntimeError, "ill-defined"):
            V = torch.linalg.eig(A).eigenvectors
            V.sum().backward()

        A = make_arg((3, 3))
        A = A + A.mH
        with self.assertRaisesRegex(RuntimeError, "ill-defined"):
            Q = torch.linalg.eigh(A).eigenvectors
            Q.sum().backward()

    @skipCUDAIfNoCusolver  # MAGMA backend doesn't work in this case
    @skipCUDAIfRocm
    @precisionOverride({torch.float: 1e-4, torch.cfloat: 1e-4})
    @skipCPUIfNoLapack
    @dtypes(*floating_and_complex_types())
    def test_svd_memory_allocation(self, device, dtype):
        # test for https://github.com/pytorch/pytorch/issues/61949
        # the problem was that tensors of incorrect size were allocated and then narrowed
        m = 3
        n = 2**20
        a = make_tensor((m, n), dtype=dtype, device=device)
        # the following should run without errors
        S = torch.linalg.svdvals(a)
        result = torch.linalg.svd(a, full_matrices=False)
        self.assertEqual(result.S, S)

    # This test doesn't work with MAGMA backend https://github.com/pytorch/pytorch/issues/72106
    @skipMeta
    @skipCUDAIfRocm
    @skipCUDAIfNoCusolver
    @skipCPUIfNoLapack
    @dtypes(*floating_and_complex_types())
    def test_svd_nan_error(self, device, dtype):
        for svd in [torch.svd, torch.linalg.svd]:
            # if input contains NaN then an error is triggered for svd
            # When cuda < 11.5, cusolver raises CUSOLVER_STATUS_EXECUTION_FAILED when input contains nan.
            # When cuda >= 11.5, cusolver normally finishes execution and sets info array indicating convergence issue.
            error_msg = r'(CUSOLVER_STATUS_EXECUTION_FAILED|The algorithm failed to converge)'
            a = torch.full((3, 3), float('nan'), dtype=dtype, device=device)
            a[0] = float('nan')
            with self.assertRaisesRegex(torch.linalg.LinAlgError, error_msg):
                svd(a)
            error_msg = r'(CUSOLVER_STATUS_EXECUTION_FAILED|\(Batch element 1\): The algorithm failed to converge)'
            a = torch.randn(3, 33, 33, dtype=dtype, device=device)
            a[1, 0, 0] = float('nan')
            with self.assertRaisesRegex(torch.linalg.LinAlgError, error_msg):
                svd(a)

    def cholesky_solve_test_helper(self, A_dims, b_dims, upper, device, dtype):
        from torch.testing._internal.common_utils import random_hermitian_pd_matrix

        b = torch.randn(*b_dims, dtype=dtype, device=device)
        A = random_hermitian_pd_matrix(*A_dims, dtype=dtype, device=device)
        L = torch.cholesky(A, upper=upper)
        return b, A, L

    @skipCUDAIfNoMagma
    @skipCPUIfNoLapack
    @dtypes(*floating_and_complex_types())
    @precisionOverride({torch.float32: 1e-3, torch.complex64: 1e-3,
                        torch.float64: 1e-8, torch.complex128: 1e-8})
    def test_cholesky_solve(self, device, dtype):
        for (k, n), upper in itertools.product(zip([2, 3, 5], [3, 5, 7]), [True, False]):
            b, A, L = self.cholesky_solve_test_helper((n,), (n, k), upper, device, dtype)
            x = torch.cholesky_solve(b, L, upper=upper)
            self.assertEqual(b, np.matmul(A.cpu(), x.cpu()))

    @skipCUDAIfNoMagma
    @skipCPUIfNoLapack
    @dtypes(*floating_and_complex_types())
    @precisionOverride({torch.float32: 1e-3, torch.complex64: 1e-3,
                        torch.float64: 1e-8, torch.complex128: 1e-8})
    def test_cholesky_solve_batched(self, device, dtype):
        def cholesky_solve_batch_helper(A_dims, b_dims, upper):
            b, A, L = self.cholesky_solve_test_helper(A_dims, b_dims, upper, device, dtype)
            x_exp_list = []
            for i in range(b_dims[0]):
                x_exp_list.append(torch.cholesky_solve(b[i], L[i], upper=upper))
            x_exp = torch.stack(x_exp_list)  # Stacked output
            x_act = torch.cholesky_solve(b, L, upper=upper)  # Actual output
            self.assertEqual(x_act, x_exp)  # Equality check
            Ax = np.matmul(A.cpu(), x_act.cpu())
            self.assertEqual(b, Ax)  # Correctness check

        for upper, batchsize in itertools.product([True, False], [1, 3, 4]):
            cholesky_solve_batch_helper((5, batchsize), (batchsize, 5, 10), upper)

    @slowTest
    @skipCUDAIfNoMagma
    @skipCPUIfNoLapack
    @dtypes(*floating_and_complex_types())
    @precisionOverride({torch.float32: 1e-3, torch.complex64: 1e-3,
                        torch.float64: 1e-8, torch.complex128: 1e-8})
    def test_cholesky_solve_batched_many_batches(self, device, dtype):
        for A_dims, b_dims in zip([(5, 256, 256), (5,)], [(5, 10), (512, 512, 5, 10)]):
            for upper in [True, False]:
                b, A, L = self.cholesky_solve_test_helper(A_dims, b_dims, upper, device, dtype)
                x = torch.cholesky_solve(b, L, upper)
                Ax = torch.matmul(A, x)
                self.assertEqual(Ax, b.expand_as(Ax))

    @skipCUDAIfNoMagma
    @skipCPUIfNoLapack
    @dtypes(*floating_and_complex_types())
    @precisionOverride({torch.float32: 1e-3, torch.complex64: 1e-3,
                        torch.float64: 1e-8, torch.complex128: 1e-8})
    def test_cholesky_solve_batched_broadcasting(self, device, dtype):
        from numpy.linalg import solve
        from torch.testing._internal.common_utils import random_hermitian_pd_matrix

        def run_test(A_dims, b_dims, upper):
            A_matrix_size = A_dims[-1]
            A_batch_dims = A_dims[:-2]
            A = random_hermitian_pd_matrix(A_matrix_size, *A_batch_dims,
                                           dtype=dtype, device='cpu')
            b = torch.randn(*b_dims, dtype=dtype, device='cpu')
            x_exp = torch.tensor(solve(A.numpy(), b.numpy()), dtype=dtype, device=device)
            A, b = A.to(dtype=dtype, device=device), b.to(dtype=dtype, device=device)
            L = torch.linalg.cholesky(A, upper=upper)
            x = torch.cholesky_solve(b, L, upper=upper)
            self.assertEqual(x, x_exp)
            # https://github.com/pytorch/pytorch/issues/42695
            x = torch.cholesky_solve(b, L, upper=upper, out=x)
            self.assertEqual(x, x_exp)

        # test against numpy.linalg.solve
        for upper in [True, False]:
            run_test((2, 1, 3, 4, 4), (2, 1, 3, 4, 6), upper)  # no broadcasting
            run_test((2, 1, 3, 4, 4), (4, 6), upper)  # broadcasting b
            run_test((4, 4), (2, 1, 3, 4, 2), upper)  # broadcasting A
            run_test((1, 3, 1, 4, 4), (2, 1, 3, 4, 5), upper)  # broadcasting A & b

    @skipCUDAIfNoMagma
    @skipCPUIfNoLapack
    @dtypes(*floating_and_complex_types())
    def test_cholesky_solve_out_errors_and_warnings(self, device, dtype):
        # dtypes should be safely castable
        a = torch.eye(2, dtype=dtype, device=device)
        b = torch.randn(2, 1, dtype=dtype, device=device)
        out = torch.empty(0, dtype=torch.int, device=device)
        with self.assertRaisesRegex(RuntimeError, "but got result with dtype Int"):
            torch.cholesky_solve(b, a, out=out)

        # device should match
        if torch.cuda.is_available():
            wrong_device = 'cpu' if self.device_type != 'cpu' else 'cuda'
            out = torch.empty(0, dtype=dtype, device=wrong_device)
            with self.assertRaisesRegex(RuntimeError, "tensors to be on the same device"):
                torch.cholesky_solve(b, a, out=out)

        # if out tensor with wrong shape is passed a warning is given
        with warnings.catch_warnings(record=True) as w:
            out = torch.empty(1, dtype=dtype, device=device)
            # Trigger warning
            torch.cholesky_solve(b, a, out=out)
            # Check warning occurs
            self.assertEqual(len(w), 1)
            self.assertTrue("An output with one or more elements was resized" in str(w[-1].message))

    @skipCUDAIfNoMagmaAndNoCusolver
    @skipCPUIfNoLapack
    @dtypes(*floating_and_complex_types())
    @precisionOverride({torch.float32: 2e-3, torch.complex64: 2e-3,
                        torch.float64: 1e-8, torch.complex128: 1e-8})
    def test_inverse(self, device, dtype):
        make_fullrank = make_fullrank_matrices_with_distinct_singular_values
        make_arg = partial(make_fullrank, device=device, dtype=dtype)

        def run_test(torch_inverse, matrix, batches, n):
            matrix_inverse = torch_inverse(matrix)

            # Compare against NumPy output
            # NumPy uses 'gesv' LAPACK routine solving the equation A A_inv = I
            # But in PyTorch 'gertf' + 'getri' is used causing element-wise differences
            expected = np.linalg.inv(matrix.cpu().numpy())
            self.assertEqual(matrix_inverse, expected, atol=self.precision, rtol=self.precision)

            # Additional correctness tests, check matrix*matrix_inverse == identity
            identity = torch.eye(n, dtype=dtype, device=device)
            self.assertEqual(identity.expand_as(matrix), np.matmul(matrix.cpu(), matrix_inverse.cpu()))
            self.assertEqual(identity.expand_as(matrix), np.matmul(matrix_inverse.cpu(), matrix.cpu()))

            # check the out= variant
            # prepare the expected out tensor
            matrix_inverse_out = torch.empty(*batches, n, n, dtype=dtype, device=device)
            matrix_inverse_out_t = matrix_inverse_out.mT.clone(memory_format=torch.contiguous_format)
            matrix_inverse_out = matrix_inverse_out_t.mT
            ans = torch_inverse(matrix, out=matrix_inverse_out)
            self.assertEqual(matrix_inverse_out, ans, atol=0, rtol=0)
            self.assertEqual(matrix_inverse_out, matrix_inverse, atol=0, rtol=0)

            # batched matrices: 3+ dimensional tensors, check matrix_inverse same as single-inverse for each matrix
            if matrix.ndim > 2 and batches[0] != 0:
                expected_inv_list = []
                p = int(np.prod(batches))  # use `p` instead of -1, so that the test works for empty input as well
                for mat in matrix.contiguous().view(p, n, n):
                    expected_inv_list.append(torch_inverse(mat))
                expected_inv = torch.stack(expected_inv_list).view(*batches, n, n)
                if self.device_type == 'cuda' and dtype in [torch.float32, torch.complex64]:
                    # single-inverse is done using cuSOLVER, while batched inverse is done using MAGMA
                    # individual values can be significantly different for fp32, hence rather high rtol is used
                    # the important thing is that torch_inverse passes above checks with identity
                    self.assertEqual(matrix_inverse, expected_inv, atol=1e-1, rtol=1e-2)
                else:
                    self.assertEqual(matrix_inverse, expected_inv)

        # helper function for testing torch.linalg.inv_ex
        def test_inv_ex(input, out=None):
            if out is not None:
                info = torch.empty(0, dtype=torch.int32, device=device)
                return torch.linalg.inv_ex(input, out=(out, info)).inverse
            return torch.linalg.inv_ex(input).inverse

        for torch_inverse in [torch.inverse, torch.linalg.inv, test_inv_ex]:
            for batches, n in itertools.product(
                [[], [0], [2], [2, 1]],
                [0, 5]
            ):
                matrices = make_arg(*batches, n, n)
                run_test(torch_inverse, matrices, batches, n)

                # test non-contiguous input
                run_test(torch_inverse, matrices.mT, batches, n)
                if n > 0:
                    run_test(
                        torch_inverse,
                        make_arg(*batches, 2 * n, 2 * n)
                        .view(-1, n * 2, n * 2)[:, ::2, ::2].view(*batches, n, n),
                        batches, n
                    )

    @skipCUDAIfNoMagmaAndNoCusolver
    @skipCPUIfNoLapack
    @dtypes(*floating_and_complex_types())
    def test_inv_ex_info_device(self, device, dtype):
        A = torch.eye(3, 3, dtype=dtype, device=device)
        info = torch.linalg.inv_ex(A).info
        self.assertTrue(info.device == A.device)

    @skipCUDAIfNoMagmaAndNoCusolver
    @skipCPUIfNoLapack
    @dtypes(*floating_and_complex_types())
    @skipCUDAIfRocm
    def test_inv_ex_singular(self, device, dtype):
        # if the input matrix is not invertible, info with positive integer is returned
        A = torch.eye(3, 3, dtype=dtype, device=device)
        A[-1, -1] = 0  # Now A is singular
        info = torch.linalg.inv_ex(A).info
        self.assertEqual(info, 3)
        with self.assertRaisesRegex(torch.linalg.LinAlgError,
                                    r'diagonal element 3 is zero, the inversion could not be completed'):
            torch.linalg.inv_ex(A, check_errors=True)

        # if at least one matrix in the batch is not positive definite,
        # batched info with positive integer for the corresponding matrix is returned
        A = torch.eye(3, 3, dtype=dtype, device=device)
        A = A.reshape((1, 3, 3))
        A = A.repeat(5, 1, 1)
        A[3, -2, -2] = 0  # Now A[3] is singular
        info = torch.linalg.inv_ex(A).info

        expected_info = torch.zeros(A.shape[:-2], dtype=torch.int32, device=device)
        expected_info[3] = 2
        self.assertEqual(info, expected_info)
        with self.assertRaisesRegex(torch.linalg.LinAlgError, r'\(Batch element 3\): The diagonal element 2 is zero'):
            torch.linalg.inv_ex(A, check_errors=True)

    @slowTest
    @skipCUDAIfNoMagmaAndNoCusolver
    @skipCPUIfNoLapack
    @dtypes(*floating_and_complex_types())
    @precisionOverride({torch.float32: 2e-3, torch.complex64: 2e-3,
                        torch.float64: 1e-5, torch.complex128: 1e-5})
    def test_inverse_many_batches(self, device, dtype):
        make_fullrank = make_fullrank_matrices_with_distinct_singular_values
        make_arg = partial(make_fullrank, device=device, dtype=dtype)

        def test_inverse_many_batches_helper(torch_inverse, b, n):
            matrices = make_arg(b, n, n)
            matrices_inverse = torch_inverse(matrices)

            # Compare against NumPy output
            expected = np.linalg.inv(matrices.cpu().numpy())
            self.assertEqual(matrices_inverse, expected, atol=self.precision, rtol=1e-3)

        for torch_inverse in [torch.inverse, torch.linalg.inv]:
            test_inverse_many_batches_helper(torch_inverse, 5, 256)
            test_inverse_many_batches_helper(torch_inverse, 3, 512)

    @skipCUDAIfNoMagmaAndNoCusolver
    @skipCPUIfNoLapack
    @onlyNativeDeviceTypes   # TODO: XLA doesn't raise exception
    @dtypes(*floating_and_complex_types())
    def test_inverse_errors(self, device, dtype):
        # inverse expects batches of square matrices as input
        with self.assertRaisesRegex(RuntimeError, "must be batches of square matrices"):
            torch.inverse(torch.randn(2, 3, 4, 3))

        # if input is not invertible, RuntimeError is raised mentioning the first non-invertible batch
        def run_test_singular_input(batch_dim, n):
            x = torch.eye(3, 3, dtype=dtype, device=device).reshape((1, 3, 3)).repeat(batch_dim, 1, 1)
            x[n, -1, -1] = 0
            with self.assertRaisesRegex(torch.linalg.LinAlgError, rf'\(Batch element {n}\): The diagonal element 3 is zero'):
                torch.inverse(x)

        for params in [(1, 0), (2, 0), (2, 1), (4, 0), (4, 2), (10, 2)]:
            run_test_singular_input(*params)

    @skipCUDAIfNoMagmaAndNoCusolver
    @skipCPUIfNoLapack
    @onlyNativeDeviceTypes   # TODO: XLA doesn't raise exception
    @skipCUDAIfRocm
    @skipCUDAVersionIn([(11, 3), (11, 5)])  # https://github.com/pytorch/pytorch/issues/57482
    @dtypes(*floating_and_complex_types())
    def test_inverse_errors_large(self, device, dtype):
        # Test batched inverse of singular matrices reports errors without crashing (gh-51930)
        x = torch.empty((8, 10, 616, 616), dtype=dtype, device=device)
        x[:] = torch.eye(616, dtype=dtype, device=device)
        x[..., 10, 10] = 0
        with self.assertRaisesRegex(torch.linalg.LinAlgError, r'\(Batch element 0\): The diagonal element 11 is zero'):
            torch.inverse(x)

    @precisionOverride({torch.float32: 1e-3, torch.complex64: 1e-3, torch.float64: 1e-7, torch.complex128: 1e-7})
    @skipCUDAIfNoMagma
    @skipCPUIfNoLapack
    @dtypes(*floating_and_complex_types())
    def test_pinv(self, device, dtype):
        from torch.testing._internal.common_utils import random_hermitian_pd_matrix

        def run_test_main(A, hermitian):
            # Testing against definition for pseudo-inverses
            A_pinv = torch.linalg.pinv(A, hermitian=hermitian)
            np_A = A.cpu().numpy()
            np_A_pinv = A_pinv.cpu().numpy()
            if A.numel() > 0:
                self.assertEqual(A, np_A @ np_A_pinv @ np_A, atol=self.precision, rtol=self.precision)
                self.assertEqual(A_pinv, np_A_pinv @ np_A @ np_A_pinv, atol=self.precision, rtol=self.precision)
                self.assertEqual(np_A @ np_A_pinv, (np_A @ np_A_pinv).conj().swapaxes(-2, -1))
                self.assertEqual(np_A_pinv @ np_A, (np_A_pinv @ np_A).conj().swapaxes(-2, -1))
            else:
                self.assertEqual(A.shape, A_pinv.shape[:-2] + (A_pinv.shape[-1], A_pinv.shape[-2]))

            # Check out= variant
            out = torch.empty_like(A_pinv)
            ans = torch.linalg.pinv(A, hermitian=hermitian, out=out)
            self.assertEqual(ans, out)
            self.assertEqual(ans, A_pinv)

        def run_test_numpy(A, hermitian):
            # Check against NumPy output
            # Test float rcond, and specific value for each matrix
            rconds = [float(torch.rand(1)), ]
            # Test different types of rcond tensor
            for rcond_type in all_types():
                rconds.append(torch.rand(A.shape[:-2], dtype=torch.double, device=device).to(rcond_type))
            # Test broadcasting of rcond
            if A.ndim > 2:
                rconds.append(torch.rand(A.shape[-3], device=device))
            for rcond in rconds:
                actual = torch.linalg.pinv(A, rcond=rcond, hermitian=hermitian)
                torch_rtol = torch.linalg.pinv(A, rtol=rcond, hermitian=hermitian)
                self.assertEqual(actual, torch_rtol)
                numpy_rcond = rcond if isinstance(rcond, float) else rcond.cpu().numpy()
                expected = np.linalg.pinv(A.cpu().numpy(), rcond=numpy_rcond, hermitian=hermitian)
                self.assertEqual(actual, expected, atol=self.precision, rtol=1e-5)

        for sizes in [(5, 5), (3, 5, 5), (3, 2, 5, 5),  # square matrices
                      (3, 2), (5, 3, 2), (2, 5, 3, 2),  # fat matrices
                      (2, 3), (5, 2, 3), (2, 5, 2, 3),  # thin matrices
                      (0, 0), (0, 2), (2, 0), (3, 0, 0), (0, 3, 0), (0, 0, 3)]:  # zero numel matrices
            A = torch.randn(*sizes, dtype=dtype, device=device)
            hermitian = False
            run_test_main(A, hermitian)
            run_test_numpy(A, hermitian)

        # Check hermitian = True
        for sizes in [(5, 5), (3, 5, 5), (3, 2, 5, 5),  # square matrices
                      (0, 0), (3, 0, 0), ]:  # zero numel square matrices
            A = random_hermitian_pd_matrix(sizes[-1], *sizes[:-2], dtype=dtype, device=device)
            hermitian = True
            run_test_main(A, hermitian)
            run_test_numpy(A, hermitian)

    @skipCUDAIfNoMagma
    @skipCPUIfNoLapack
    @dtypes(*floating_and_complex_types())
    def test_pinv_errors_and_warnings(self, device, dtype):
        # pinv requires at least 2D tensor
        a = torch.randn(1, device=device, dtype=dtype)
        with self.assertRaisesRegex(RuntimeError, "expected a tensor with 2 or more dimensions"):
            torch.linalg.pinv(a)

        # if non-empty out tensor with wrong shape is passed a warning is given
        a = torch.randn(3, 3, dtype=dtype, device=device)
        out = torch.empty(7, 7, dtype=dtype, device=device)
        with warnings.catch_warnings(record=True) as w:
            # Trigger warning
            torch.linalg.pinv(a, out=out)
            # Check warning occurs
            self.assertEqual(len(w), 1)
            self.assertTrue("An output with one or more elements was resized" in str(w[-1].message))

        # dtypes of out and input should be safely castable
        out = torch.empty_like(a).to(torch.int)
        with self.assertRaisesRegex(RuntimeError, "but got result with dtype Int"):
            torch.linalg.pinv(a, out=out)

        if torch.cuda.is_available():
            # device of out and input should match
            wrong_device = 'cpu' if self.device_type != 'cpu' else 'cuda'
            out = torch.empty_like(a).to(wrong_device)
            with self.assertRaisesRegex(RuntimeError, "Expected result and input tensors to be on the same device"):
                torch.linalg.pinv(a, out=out)

            # device of rcond and input should match
            wrong_device = 'cpu' if self.device_type != 'cpu' else 'cuda'
            rcond = torch.full((), 1e-2, device=wrong_device)
            with self.assertRaisesRegex(RuntimeError, "Expected all tensors to be on the same device"):
                torch.linalg.pinv(a, rcond=rcond)

        # rcond can't be complex
        rcond = torch.full((), 1j, device=device)
        with self.assertRaisesRegex(RuntimeError, "rcond tensor of complex type is not supported"):
            torch.linalg.pinv(a, rcond=rcond)

        # atol can't be complex
        atol = torch.full((), 1j, device=device)
        with self.assertRaisesRegex(RuntimeError, "atol tensor of complex type is not supported"):
            torch.linalg.pinv(a, atol=atol)

        # rtol can't be complex
        rtol = torch.full((), 1j, device=device)
        with self.assertRaisesRegex(RuntimeError, "rtol tensor of complex type is not supported"):
            torch.linalg.pinv(a, rtol=rtol)

    @skipCUDAIfNoMagmaAndNoCusolver
    @skipCPUIfNoLapack
    @dtypes(*floating_and_complex_types())
    def test_inv_errors_and_warnings(self, device, dtype):
        # inv expects batches of square matrices as input
        a = torch.randn(2, 3, 4, 3, dtype=dtype, device=device)
        with self.assertRaisesRegex(RuntimeError, "must be batches of square matrices"):
            torch.linalg.inv(a)

        # inv requires the input to be at least 2 dimensional tensor
        a = torch.randn(2, device=device, dtype=dtype)
        with self.assertRaisesRegex(RuntimeError, "must have at least 2 dimensions"):
            torch.linalg.inv(a)

        # if input is not invertible, RuntimeError is raised mentioning the first non-invertible batch
        def run_test_singular_input(batch_dim, n):
            a = torch.eye(3, 3, dtype=dtype, device=device).reshape((1, 3, 3)).repeat(batch_dim, 1, 1)
            a[n, -1, -1] = 0
            with self.assertRaisesRegex(torch.linalg.LinAlgError, rf"\(Batch element {n}\): The diagonal element 3 is zero"):
                torch.linalg.inv(a)

        for params in [(1, 0), (2, 0), (2, 1), (4, 0), (4, 2), (10, 2)]:
            run_test_singular_input(*params)

        # dtypes should match
        a = torch.eye(2, dtype=dtype, device=device)
        out = torch.empty(0, dtype=torch.int, device=device)
        with self.assertRaisesRegex(RuntimeError, "got result with dtype Int"):
            torch.linalg.inv(a, out=out)

        # device should match
        if torch.cuda.is_available():
            wrong_device = 'cpu' if self.device_type != 'cpu' else 'cuda'
            out = torch.empty(0, device=wrong_device, dtype=dtype)
            with self.assertRaisesRegex(RuntimeError, "tensors to be on the same device"):
                torch.linalg.inv(a, out=out)

        # if out tensor with wrong shape is passed a warning is given
        with warnings.catch_warnings(record=True) as w:
            a = torch.eye(2, dtype=dtype, device=device)
            out = torch.empty(1, dtype=dtype, device=device)
            # Trigger warning
            torch.linalg.inv(a, out=out)
            # Check warning occurs
            self.assertEqual(len(w), 1)
            self.assertTrue("An output with one or more elements was resized" in str(w[-1].message))

        # if out tensor in batched column major format but with wrong a warning is given
        with warnings.catch_warnings(record=True) as w:
            a = torch.eye(2, dtype=dtype, device=device)
            out = torch.empty(3, 3, dtype=dtype, device=device)
            out = out.mT.clone(memory_format=torch.contiguous_format)
            out = out.mT
            self.assertTrue(out.mT.is_contiguous())
            # Trigger warning
            torch.linalg.inv(a, out=out)
            # Check warning occurs
            self.assertEqual(len(w), 1)
            self.assertTrue("An output with one or more elements was resized" in str(w[-1].message))

    def solve_test_helper(self, A_dims, b_dims, device, dtype):
        make_fullrank = make_fullrank_matrices_with_distinct_singular_values
        make_A = partial(make_fullrank, device=device, dtype=dtype)

        b = torch.randn(*b_dims, dtype=dtype, device=device)
        A = make_A(*A_dims)
        return b, A

    @skipCUDAIfNoMagma
    @skipCPUIfNoLapack
    @dtypes(*floating_and_complex_types())
    @precisionOverride({torch.float32: 1e-3, torch.complex64: 1e-3})
    def test_solve(self, device, dtype):
        def run_test(n, batch, rhs):
            A_dims = (*batch, n, n)
            b_dims = (*batch, n, *rhs)
            b, A = self.solve_test_helper(A_dims, b_dims, device, dtype)

            # Correctness test
            x = torch.linalg.solve(A, b)
            if rhs == ():
                Ax = np.matmul(A.cpu(), x.unsqueeze(-1).cpu())
                Ax.squeeze_(-1)
            else:
                Ax = np.matmul(A.cpu(), x.cpu())
            self.assertEqual(b.expand_as(Ax), Ax)

            # Check against NumPy
            expected = np.linalg.solve(A.cpu().numpy(), b.expand_as(x).cpu().numpy())
            self.assertEqual(x, expected)

            # Check out= variant
            out = torch.empty_like(x)
            ans = torch.linalg.solve(A, b, out=out)
            self.assertEqual(ans, out)
            self.assertEqual(x, out)

            # Check out= variant with complex128 out tensor
            out = torch.empty_like(x).to(torch.complex128)
            ans = torch.linalg.solve(A, b, out=out)
            self.assertEqual(ans, out)
            self.assertEqual(x.to(torch.complex128), out)

            # Check empty out
            out = torch.empty(0, dtype=dtype, device=device)
            ans = torch.linalg.solve(A, b, out=out)
            self.assertEqual(ans, out)
            self.assertEqual(x, out)

        batches = [(), (0, ), (3, ), (2, 3)]
        ns = [0, 5, 32]
        nrhs = [(), (1, ), (5, )]
        for n, batch, rhs in itertools.product(ns, batches, nrhs):
            run_test(n, batch, rhs)

    @skipCUDAIfNoMagma
    @skipCPUIfNoLapack
    @dtypes(*floating_and_complex_types())
    def test_solve_errors_and_warnings(self, device, dtype):
        # solve expects batches of square matrices as input
        with self.assertRaisesRegex(RuntimeError, "must be batches of square matrices"):
            a = torch.randn(2, 3, 4, 3, dtype=dtype, device=device)
            b = torch.randn(2, 3, 4, 1, dtype=dtype, device=device)
            torch.linalg.solve(a, b)

        # solve expects compatible shapes for A x = b
        with self.assertRaisesRegex(RuntimeError, "Incompatible matrix sizes"):
            a = torch.randn(2, 3, 3, 3, dtype=dtype, device=device)
            b = torch.randn(2, 3, 2, 1, dtype=dtype, device=device)
            torch.linalg.solve(a, b)

        # if input is not solvable, RuntimeError is raised mentioning the first non-solvable batch
        def run_test_singular_input(batch_dim, n):
            a = torch.eye(3, 3, dtype=dtype, device=device).reshape((1, 3, 3)).repeat(batch_dim, 1, 1)
            a[n, -1, -1] = 0
            b = torch.randn(batch_dim, 3, 1, dtype=dtype, device=device)
            with self.assertRaisesRegex(torch.linalg.LinAlgError, rf'\(Batch element {n}\): The diagonal element 3 is zero'):
                torch.linalg.solve(a, b)

        for params in [(1, 0), (2, 0), (2, 1), (4, 0), (4, 2), (10, 2)]:
            run_test_singular_input(*params)

        # if out tensor with wrong shape is passed a warning is given
        # matrix 'b' case
        with warnings.catch_warnings(record=True) as w:
            A = torch.eye(2, dtype=dtype, device=device).reshape((1, 2, 2)).repeat(2, 1, 1)
            b = torch.randn(2, 2, 2, dtype=dtype, device=device)
            out = torch.zeros(1, dtype=dtype, device=device)
            # Trigger warning
            torch.linalg.solve(A, b, out=out)
            # Check warning occurs
            self.assertEqual(len(w), 1)
            self.assertTrue("An output with one or more elements was resized" in str(w[-1].message))

        # if out tensor with wrong shape is passed a warning is given
        # vector 'b' case
        with warnings.catch_warnings(record=True) as w:
            A = torch.eye(2, dtype=dtype, device=device)
            b = torch.randn(2, dtype=dtype, device=device)
            out = torch.zeros(1, dtype=dtype, device=device)
            # Trigger warning
            torch.linalg.solve(A, b, out=out)
            # Check warning occurs
            self.assertEqual(len(w), 1)
            self.assertTrue("An output with one or more elements was resized" in str(w[-1].message))

        # dtypes should be safely castable
        a = torch.eye(2, dtype=dtype, device=device)
        b = torch.randn(2, 1, dtype=dtype, device=device)
        out = torch.empty(0, dtype=torch.int, device=device)
        with self.assertRaisesRegex(RuntimeError, "but got result with dtype Int"):
            torch.linalg.solve(a, b, out=out)

        # device should match
        if torch.cuda.is_available():
            wrong_device = 'cpu' if self.device_type != 'cpu' else 'cuda'
            out = torch.empty(0, dtype=dtype, device=wrong_device)
            clone_a = torch.empty_like(a)
            with self.assertRaisesRegex(RuntimeError, "tensors to be on the same device"):
                torch.linalg.solve(a, b, out=out)

    @skipCUDAIfNoMagma
    @skipCPUIfNoLapack
    @dtypes(*floating_and_complex_types())
    def test_solve_batched_broadcasting(self, device, dtype):
        from numpy.linalg import solve

        def run_test(A_dims, B_dims):
            A_matrix_size = A_dims[-1]
            A_batch_dims = A_dims[:-2]
            B, A = self.solve_test_helper(A_batch_dims + (A_matrix_size, A_matrix_size), B_dims, device, dtype)
            actual = torch.linalg.solve(A, B)
            expected = solve(A.cpu().numpy(), B.cpu().numpy())
            self.assertEqual(actual, expected)

        # test against numpy.linalg.solve
        run_test((5, 5), (2, 0, 5, 3))  # broadcasting with 0 batch dim
        run_test((2, 0, 5, 5), (5, 3))  # broadcasting with 0 batch dim
        run_test((2, 1, 3, 4, 4), (4, 6))  # broadcasting B
        run_test((4, 4), (2, 1, 3, 4, 2))  # broadcasting A
        run_test((1, 3, 1, 4, 4), (2, 1, 3, 4, 5))  # broadcasting A & B

    @skipCUDAIfNoMagma
    @skipCPUIfNoLapack
    @dtypes(*floating_and_complex_types())
    def test_old_solve(self, device, dtype):
        for (k, n) in zip([2, 3, 5], [3, 5, 7]):
            b, A = self.solve_test_helper((n, n), (n, k), device, dtype)
            x = torch.solve(b, A)[0]
            self.assertEqual(b, np.matmul(A.cpu(), x.cpu()))

    @skipCUDAIfNoMagma
    @skipCPUIfNoLapack
    @dtypes(*floating_and_complex_types())
    def test_old_solve_batched(self, device, dtype):
        def solve_batch_helper(A_dims, b_dims):
            b, A = self.solve_test_helper(A_dims, b_dims, device, dtype)
            x_exp_list = []
            for i in range(b_dims[0]):
                x_exp_list.append(torch.solve(b[i], A[i])[0])
            x_exp = torch.stack(x_exp_list)  # Stacked output
            x_act = torch.solve(b, A)[0]  # Actual output
            self.assertEqual(x_exp, x_act)  # Equality check
            Ax = np.matmul(A.cpu(), x_act.cpu())
            self.assertEqual(b, Ax)

        for batchsize in [1, 3, 4]:
            solve_batch_helper((batchsize, 5, 5), (batchsize, 5, 10))

    @slowTest
    @skipCUDAIfNoMagma
    @skipCPUIfNoLapack
    @dtypes(*floating_and_complex_types())
    def test_old_solve_batched_many_batches(self, device, dtype):
        for A_dims, b_dims in zip([(256, 256, 5, 5), (3, 3)], [(5, 1), (512, 512, 3, 1)]):
            b, A = self.solve_test_helper(A_dims, b_dims, device, dtype)
            x, _ = torch.solve(b, A)
            Ax = torch.matmul(A, x)
            self.assertEqual(Ax, b.expand_as(x))

    @skipCUDAIfNoMagma
    @skipCPUIfNoLapack
    @dtypes(*floating_and_complex_types())
    def test_old_solve_batched_broadcasting(self, device, dtype):
        from numpy.linalg import solve

        def run_test(A_dims, b_dims):
            A_matrix_size = A_dims[-1]
            A_batch_dims = A_dims[:-2]
            b, A = self.solve_test_helper(A_batch_dims + (A_matrix_size, A_matrix_size), b_dims, device, dtype)
            x, _ = torch.solve(b, A)
            x_exp = solve(A.cpu().numpy(), b.cpu().numpy())
            self.assertEqual(x, x_exp)

        # test against numpy.linalg.solve
        run_test((2, 1, 3, 4, 4), (2, 1, 3, 4, 6))  # no broadcasting
        run_test((2, 1, 3, 4, 4), (4, 6))  # broadcasting b
        run_test((4, 4), (2, 1, 3, 4, 2))  # broadcasting A
        run_test((1, 3, 1, 4, 4), (2, 1, 3, 4, 5))  # broadcasting A & b

    @skipCUDAIfNoMagma
    @skipCPUIfNoLapack
    @dtypes(*floating_and_complex_types())
    def test_old_solve_errors_and_warnings(self, device, dtype):
        # dtypes should be safely castable
        a = torch.eye(2, dtype=dtype, device=device)
        b = torch.randn(2, 1, dtype=dtype, device=device)
        out = torch.empty(0, dtype=torch.int, device=device)
        lu = torch.empty(0, dtype=dtype, device=device)
        with self.assertRaisesRegex(RuntimeError, "but got solution with dtype Int"):
            torch.solve(b, a, out=(out, lu))

        out = torch.empty(0, dtype=dtype, device=device)
        lu = torch.empty(0, dtype=torch.int, device=device)
        with self.assertRaisesRegex(RuntimeError, "but got lu with dtype Int"):
            torch.solve(b, a, out=(out, lu))

        # device should match
        if torch.cuda.is_available():
            wrong_device = 'cpu' if self.device_type != 'cpu' else 'cuda'
            out = torch.empty(0, dtype=dtype, device=wrong_device)
            lu = torch.empty_like(a)
            with self.assertRaisesRegex(RuntimeError, "tensors to be on the same device"):
                torch.solve(b, a, out=(out, lu))
            out = torch.empty(0, dtype=dtype, device=device)
            lu = torch.empty_like(a).to(wrong_device)
            with self.assertRaisesRegex(RuntimeError, "tensors to be on the same device"):
                torch.solve(b, a, out=(out, lu))

    @skipCUDAIfNoMagma
    @skipCPUIfNoLapack
    @dtypes(torch.float, torch.double, torch.cfloat, torch.cdouble)
    @precisionOverride({torch.float: 1e-4, torch.cfloat: 1e-4})
    def test_tensorsolve(self, device, dtype):
        def run_test(a_shape, dims):
            a = torch.randn(a_shape, dtype=dtype, device=device)
            b = torch.randn(a_shape[:2], dtype=dtype, device=device)
            result = torch.linalg.tensorsolve(a, b, dims=dims)
            expected = np.linalg.tensorsolve(a.cpu().numpy(), b.cpu().numpy(), axes=dims)
            self.assertEqual(result, expected)

            # check the out= variant
            out = torch.empty_like(result)
            ans = torch.linalg.tensorsolve(a, b, dims=dims, out=out)
            self.assertEqual(ans, out)
            self.assertEqual(ans, result)

        a_shapes = [(2, 3, 6), (3, 4, 4, 3)]
        dims = [None, (0, 2)]
        for a_shape, d in itertools.product(a_shapes, dims):
            run_test(a_shape, d)

    @skipCUDAIfNoMagma
    @skipCPUIfNoLapack
    @dtypes(torch.float, torch.double, torch.cfloat, torch.cdouble)
    def test_tensorsolve_empty(self, device, dtype):
        # Check for empty inputs. NumPy does not work for these cases.
        a = torch.empty(0, 0, 1, 2, 3, 0, dtype=dtype, device=device)
        b = torch.empty(a.shape[:2], dtype=dtype, device=device)
        x = torch.linalg.tensorsolve(a, b)
        self.assertEqual(torch.tensordot(a, x, dims=len(x.shape)), b)

    @skipCUDAIfNoMagma
    @skipCPUIfNoLapack
    @dtypes(torch.float32)
    def test_tensorsolve_errors_and_warnings(self, device, dtype):
        # tensorsolve expects the input that can be reshaped to a square matrix
        a = torch.eye(2 * 3 * 4, dtype=dtype, device=device).reshape((2 * 3, 4, 2, 3, 4))
        b = torch.randn(8, 4, dtype=dtype, device=device)
        self.assertTrue(np.prod(a.shape[2:]) != np.prod(b.shape))
        with self.assertRaisesRegex(RuntimeError, r'Expected self to satisfy the requirement'):
            torch.linalg.tensorsolve(a, b)

        # if non-empty out tensor with wrong shape is passed a warning is given
        out = torch.empty_like(a)
        b = torch.randn(6, 4, dtype=dtype, device=device)
        with warnings.catch_warnings(record=True) as w:
            # Trigger warning
            torch.linalg.tensorsolve(a, b, out=out)
            # Check warning occurs
            self.assertEqual(len(w), 1)
            self.assertTrue("An output with one or more elements was resized" in str(w[-1].message))

        # dtypes should be safely castable
        out = torch.empty_like(a).to(torch.int)
        with self.assertRaisesRegex(RuntimeError, "but got result with dtype Int"):
            torch.linalg.tensorsolve(a, b, out=out)

        # device should match
        if torch.cuda.is_available():
            wrong_device = 'cpu' if self.device_type != 'cpu' else 'cuda'
            out = torch.empty(0, dtype=dtype, device=wrong_device)
            with self.assertRaisesRegex(RuntimeError, "tensors to be on the same device"):
                torch.linalg.tensorsolve(a, b, out=out)

    @skipCUDAIfNoMagma
    @skipCPUIfNoLapack
    @dtypes(*floating_and_complex_types())
    @precisionOverride({torch.float: 1e-3, torch.cfloat: 1e-3})
    def test_tensorinv(self, device, dtype):

        def run_test(a_shape, ind):
            a = torch.randn(a_shape, dtype=dtype, device=device)
            a_numpy = a.cpu().numpy()
            result = torch.linalg.tensorinv(a, ind=ind)
            expected = np.linalg.tensorinv(a_numpy, ind=ind)
            self.assertEqual(result, expected)

            # check the out= variant
            out = torch.empty_like(result)
            ans = torch.linalg.tensorinv(a, ind=ind, out=out)
            self.assertEqual(ans, out)
            self.assertEqual(ans, result)

        # compare to NumPy output
        run_test((12, 3, 4), ind=1)
        run_test((3, 8, 24), ind=2)
        run_test((18, 3, 3, 2), ind=1)
        run_test((1, 4, 2, 2), ind=2)
        run_test((2, 3, 5, 30), ind=3)
        run_test((24, 2, 2, 3, 2), ind=1)
        run_test((3, 4, 2, 3, 2), ind=2)
        run_test((1, 2, 3, 2, 3), ind=3)
        run_test((3, 2, 1, 2, 12), ind=4)

    @skipMeta  # See https://github.com/pytorch/pytorch/issues/53739
    @skipCUDAIfNoMagma
    @skipCPUIfNoLapack
    @dtypes(*floating_and_complex_types())
    def test_tensorinv_empty(self, device, dtype):
        for ind in range(1, 4):
            # Check for empty inputs. NumPy does not work for these cases.
            a = torch.empty(0, 0, 1, 2, 3, 0, dtype=dtype, device=device)
            a_inv = torch.linalg.tensorinv(a, ind=ind)
            self.assertEqual(a_inv.shape, a.shape[ind:] + a.shape[:ind])

    @skipMeta  # See https://github.com/pytorch/pytorch/issues/53739
    @skipCUDAIfNoMagma
    @skipCPUIfNoLapack
    @dtypes(*floating_and_complex_types())
    def test_tensorinv_errors_and_warnings(self, device, dtype):

        def check_shape(a_shape, ind):
            # tensorinv requires the input to satisfy
            # prod(a.shape[ind:]) == prod(a.shape[:ind])
            a = torch.randn(a_shape, dtype=dtype, device=device)
            with self.assertRaisesRegex(RuntimeError, "Expected self to satisfy the requirement"):
                torch.linalg.tensorinv(a, ind=ind)

        def check_ind(a_shape, ind):
            a = torch.randn(a_shape, dtype=dtype, device=device)
            with self.assertRaisesRegex(RuntimeError, "Expected a strictly positive integer"):
                torch.linalg.tensorinv(a, ind=ind)

        def check_out(a_shape, ind):
            # if non-empty out tensor with wrong shape is passed a warning is given
            a = torch.randn(a_shape, dtype=dtype, device=device)
            out = torch.empty_like(a)
            with warnings.catch_warnings(record=True) as w:
                # Trigger warning
                torch.linalg.tensorinv(a, ind=ind, out=out)
                # Check warning occurs
                self.assertEqual(len(w), 1)
                self.assertTrue("An output with one or more elements was resized" in str(w[-1].message))

            # dtypes should be safely castable
            out = torch.empty(0, dtype=torch.int, device=device)
            with self.assertRaisesRegex(RuntimeError, "but got result with dtype Int"):
                torch.linalg.tensorinv(a, ind=ind, out=out)

            # device should match
            if torch.cuda.is_available():
                wrong_device = 'cpu' if self.device_type != 'cpu' else 'cuda'
                out = torch.empty(0, dtype=dtype, device=wrong_device)
                with self.assertRaisesRegex(RuntimeError, "tensors to be on the same device"):
                    torch.linalg.tensorinv(a, ind=ind, out=out)

        # test for invalid shape
        check_shape((2, 3, 4), ind=1)
        check_shape((1, 2, 3, 4), ind=3)

        # test for invalid ind
        check_ind((12, 3, 4), ind=-1)
        check_ind((18, 3, 3, 2), ind=0)

        # test for invalid out tensor
        check_out((12, 3, 4), ind=1)
        check_out((3, 8, 24), ind=2)

    @skipCUDAIfNoMagma
    @skipCPUIfNoLapack
    @dtypes(*floating_and_complex_types())
    def test_tensorinv_singular_input(self, device, dtype):

        def check_singular_input(a_shape, ind):
            prod_ind_end = np.prod(a_shape[ind:])
            a = torch.eye(prod_ind_end, dtype=dtype, device=device)
            a[-1, -1] = 0   # Now `a` is singular
            a = a.reshape(a_shape)
            with self.assertRaisesRegex(torch.linalg.LinAlgError, "The diagonal element"):
                torch.linalg.tensorinv(a, ind=ind)

        # test for non-invertible input
        check_singular_input((12, 3, 4), ind=1)
        check_singular_input((3, 6, 18), ind=2)

    def _test_dot_vdot_vs_numpy(self, device, dtype, torch_fn, np_fn):
        def check(x, y):
            # Compare with numpy
            res = torch_fn(x, y)
            if x.dtype == torch.bfloat16:
                ref = torch.from_numpy(np.array(np_fn(x.cpu().float().numpy(), y.cpu().float().numpy())))
            else:
                ref = torch.from_numpy(np.array(np_fn(x.cpu().numpy(), y.cpu().numpy())))
            if res.dtype == torch.bfloat16:
                self.assertEqual(res.cpu(), ref.bfloat16())
            else:
                self.assertEqual(res.cpu(), ref)

            # Test out variant
            out = torch.empty_like(res)
            torch_fn(x, y, out=out)
            self.assertEqual(out, res)

        # Empty
        x = torch.tensor([], dtype=dtype, device=device)
        y = torch.tensor([], dtype=dtype, device=device)
        check(x, y)

        # Contiguous
        x = 0.1 * torch.randn(5000, dtype=dtype, device=device)
        y = 0.1 * torch.randn(5000, dtype=dtype, device=device)
        check(x, y)

        # 0 strided
        y = 0.1 * torch.randn(1, dtype=dtype, device=device).expand(5000)
        check(x, y)

        # 2 strided
        check(x[::2], y[::2])

    @dtypes(torch.float, torch.cfloat, torch.bfloat16)
    @dtypesIfCUDA(torch.float, torch.cfloat)
    @precisionOverride({torch.cfloat: 1e-4, torch.float32: 5e-5, torch.bfloat16: 1e-0})
    def test_dot_vs_numpy(self, device, dtype):
        self._test_dot_vdot_vs_numpy(device, dtype, torch.dot, np.dot)

    @dtypes(torch.float, torch.cfloat)
    @precisionOverride({torch.cfloat: 1e-4, torch.float32: 5e-5})
    def test_vdot_vs_numpy(self, device, dtype):
        self._test_dot_vdot_vs_numpy(device, dtype, torch.vdot, np.vdot)

    def _test_dot_vdot_invalid_args(self, device, torch_fn, complex_dtypes=False):
        def check(x, y, regex):
            with self.assertRaisesRegex(RuntimeError, regex):
                torch_fn(x, y)

        if complex_dtypes:
            x = torch.randn(1, dtype=torch.cfloat, device=device)
            y = torch.randn(3, dtype=torch.cdouble, device=device)
        else:
            x = torch.randn(1, dtype=torch.float, device=device)
            y = torch.randn(3, dtype=torch.double, device=device)

        check(x, y, 'dot : expected both vectors to have same dtype')
        check(x.reshape(1, 1), y, '1D tensors expected')
        check(x.expand(9), y.to(x.dtype), 'inconsistent tensor size')

        if self.device_type != 'cpu':
            x_cpu = x.expand(3).cpu()
            check(x_cpu, y.to(x.dtype), 'Expected all tensors to be on the same device')

    @onlyNativeDeviceTypes
    def test_vdot_invalid_args(self, device):
        self._test_dot_vdot_invalid_args(device, torch.vdot)
        self._test_dot_vdot_invalid_args(device, torch.vdot, complex_dtypes=True)

    @onlyNativeDeviceTypes
    def test_dot_invalid_args(self, device):
        self._test_dot_vdot_invalid_args(device, torch.dot)
        self._test_dot_vdot_invalid_args(device, torch.dot, complex_dtypes=True)

    @skipCUDAIfNoMagma
    @skipCPUIfNoLapack
    @dtypes(*floating_and_complex_types())
    def test_matrix_rank(self, device, dtype):
        matrix_rank = torch.linalg.matrix_rank

        def run_test(shape0, shape1, batch):
            a = torch.randn(*batch, shape0, shape1, dtype=dtype, device=device)
            rank_a = matrix_rank(a)

            self.assertEqual(rank_a, matrix_rank(a.mH))
            aaH = torch.matmul(a, a.mH)
            rank_aaH = matrix_rank(aaH)
            rank_aaH_hermitian = matrix_rank(aaH, hermitian=True)
            self.assertEqual(rank_aaH, rank_aaH_hermitian)
            aHa = torch.matmul(a.mH, a)
            self.assertEqual(matrix_rank(aHa), matrix_rank(aHa, hermitian=True))

            # check against NumPy
            self.assertEqual(rank_a, np.linalg.matrix_rank(a.cpu().numpy()))
            self.assertEqual(matrix_rank(a, 0.01), np.linalg.matrix_rank(a.cpu().numpy(), 0.01))

            self.assertEqual(rank_aaH, np.linalg.matrix_rank(aaH.cpu().numpy()))
            self.assertEqual(matrix_rank(aaH, 0.01), np.linalg.matrix_rank(aaH.cpu().numpy(), 0.01))

            # hermitian flag for NumPy was added in 1.14.0
            if np.lib.NumpyVersion(np.__version__) >= '1.14.0':
                self.assertEqual(rank_aaH_hermitian,
                                 np.linalg.matrix_rank(aaH.cpu().numpy(), hermitian=True))
                self.assertEqual(matrix_rank(aaH, 0.01, True),
                                 np.linalg.matrix_rank(aaH.cpu().numpy(), 0.01, True))

            # check out= variant
            out = torch.empty(a.shape[:-2], dtype=torch.int64, device=device)
            ans = matrix_rank(a, out=out)
            self.assertEqual(ans, out)
            self.assertEqual(ans, rank_a)

        shapes = (3, 13)
        batches = ((), (0, ), (4, ), (3, 5, ))
        for (shape0, shape1), batch in zip(itertools.product(shapes, reversed(shapes)), batches):
            run_test(shape0, shape1, batch)

    @skipCUDAIfNoMagma
    @skipCPUIfNoLapack
    @dtypes(*floating_and_complex_types())
    def test_matrix_rank_atol(self, device, dtype):

        def run_test_atol(shape0, shape1, batch):
            a = make_tensor((*batch, shape0, shape1), dtype=dtype, device=device)
            # Check against NumPy output
            # Test float tol, and specific value for each matrix
            tolerances = [float(torch.rand(1)), ]
            # Test different types of tol tensor
            for tol_type in all_types():
                tolerances.append(make_tensor(a.shape[:-2], dtype=tol_type, device=device, low=0))
            # Test broadcasting of tol
            if a.ndim > 2:
                tolerances.append(make_tensor(a.shape[-3], dtype=torch.float32, device=device, low=0))
            for tol in tolerances:
                actual = torch.linalg.matrix_rank(a, atol=tol)
                actual_tol = torch.linalg.matrix_rank(a, tol=tol)
                self.assertEqual(actual, actual_tol)
                numpy_tol = tol if isinstance(tol, float) else tol.cpu().numpy()
                expected = np.linalg.matrix_rank(a.cpu().numpy(), tol=numpy_tol)
                self.assertEqual(actual, expected)

        shapes = (3, 13)
        batches = ((), (0, ), (4, ), (3, 5, ))
        for (shape0, shape1), batch in zip(itertools.product(shapes, reversed(shapes)), batches):
            run_test_atol(shape0, shape1, batch)

    @skipCUDAIfNoMagma
    @skipCPUIfNoLapack
    @dtypes(torch.float64)
    def test_matrix_rank_atol_rtol(self, device, dtype):
        make_fullrank = make_fullrank_matrices_with_distinct_singular_values
        make_arg = partial(make_fullrank, device=device, dtype=dtype)

        # creates a matrix with singular values rank=n and singular values in range [2/3, 3/2]
        # the singular values are 1 + 1/2, 1 - 1/3, 1 + 1/4, 1 - 1/5, ...
        n = 9
        a = make_arg(n, n)

        # test float and tensor variants
        for tol_value in [0.81, torch.tensor(0.81, device=device)]:
            # using rtol (relative tolerance) takes into account the largest singular value (1.5 in this case)
            result = torch.linalg.matrix_rank(a, rtol=tol_value)
            self.assertEqual(result, 2)  # there are 2 singular values above 1.5*0.81 = 1.215

            # atol is used directly to compare with singular values
            result = torch.linalg.matrix_rank(a, atol=tol_value)
            self.assertEqual(result, 7)  # there are 7 singular values above 0.81

            # when both are specified the maximum tolerance is used
            result = torch.linalg.matrix_rank(a, atol=tol_value, rtol=tol_value)
            self.assertEqual(result, 2)  # there are 2 singular values above max(0.81, 1.5*0.81)

    @skipCUDAIfNoMagma
    @skipCPUIfNoLapack
    @dtypes(*floating_and_complex_types())
    def test_matrix_rank_empty(self, device, dtype):
        matrix_rank = torch.linalg.matrix_rank

        # NumPy doesn't work for input with no elements
        def run_test(shape0, shape1, batch):
            a = torch.randn(*batch, shape0, shape1, dtype=dtype, device=device)
            rank_a = matrix_rank(a)
            expected = torch.zeros(batch, dtype=torch.int64, device=device)

            self.assertEqual(rank_a, matrix_rank(a.mH))

            aaH = torch.matmul(a, a.mH)
            rank_aaH = matrix_rank(aaH)
            rank_aaH_hermitian = matrix_rank(aaH, hermitian=True)
            self.assertEqual(rank_aaH, rank_aaH_hermitian)

            aHa = torch.matmul(a.mH, a)
            self.assertEqual(matrix_rank(aHa), matrix_rank(aHa, hermitian=True))

            self.assertEqual(rank_a, expected)
            self.assertEqual(matrix_rank(a, 0.01), expected)

            self.assertEqual(rank_aaH, expected)
            self.assertEqual(matrix_rank(aaH, 0.01), expected)

            self.assertEqual(rank_aaH_hermitian, expected)
            self.assertEqual(matrix_rank(aaH, 0.01, True), expected)

        batches = ((), (4, ), (3, 5, ))
        for batch in batches:
            run_test(0, 0, batch)
            run_test(0, 3, batch)
            run_test(3, 0, batch)

    @skipCUDAIfNoMagma
    @skipCPUIfNoLapack
    @dtypes(*floating_and_complex_types())
    def test_matrix_rank_out_errors_and_warnings(self, device, dtype):
        # dtypes should be safely castable
        a = torch.eye(2, dtype=dtype, device=device)
        out = torch.empty(0, dtype=torch.bool, device=device)
        with self.assertRaisesRegex(RuntimeError, "but got result with dtype Bool"):
            torch.linalg.matrix_rank(a, out=out)

        # device should match
        if torch.cuda.is_available():
            wrong_device = 'cpu' if self.device_type != 'cpu' else 'cuda'
            out = torch.empty(0, dtype=dtype, device=wrong_device)
            with self.assertRaisesRegex(RuntimeError, "tensors to be on the same device"):
                torch.linalg.matrix_rank(a, out=out)

        # if out tensor with wrong shape is passed a warning is given
        with warnings.catch_warnings(record=True) as w:
            out = torch.empty(3, dtype=dtype, device=device)
            # Trigger warning
            torch.linalg.matrix_rank(a, out=out)
            # Check warning occurs
            self.assertEqual(len(w), 1)
            self.assertTrue("An output with one or more elements was resized" in str(w[-1].message))

    @skipCUDAIfNoMagma
    @skipCPUIfNoLapack
    @dtypes(*floating_and_complex_types())
    def test_matrix_rank_basic(self, device, dtype):
        matrix_rank = torch.linalg.matrix_rank

        a = torch.eye(10, dtype=dtype, device=device)
        self.assertEqual(matrix_rank(a).item(), 10)
        self.assertEqual(matrix_rank(a, hermitian=True).item(), 10)

        a[5, 5] = 0
        self.assertEqual(matrix_rank(a).item(), 9)
        self.assertEqual(matrix_rank(a, hermitian=True).item(), 9)

    @skipCUDAIfNoMagma
    @skipCPUIfNoLapack
    @dtypes(*floating_and_complex_types())
    def test_old_matrix_rank(self, device, dtype):
        a = torch.eye(10, dtype=dtype, device=device)
        self.assertEqual(torch.matrix_rank(a).item(), 10)
        self.assertEqual(torch.matrix_rank(a, True).item(), 10)

        a[5, 5] = 0
        self.assertEqual(torch.matrix_rank(a).item(), 9)
        self.assertEqual(torch.matrix_rank(a, True).item(), 9)

        a = torch.randn(24, 42, dtype=dtype, device=device)
        self.assertEqual(torch.matrix_rank(a), torch.matrix_rank(a.t()))
        aaT = torch.mm(a, a.conj().t())
        self.assertEqual(torch.matrix_rank(aaT), torch.matrix_rank(aaT, True))
        aTa = torch.mm(a.conj().t(), a)
        self.assertEqual(torch.matrix_rank(aTa), torch.matrix_rank(aTa, True))

        a = torch.randn(35, 75, dtype=dtype, device=device)
        self.assertEqual(torch.matrix_rank(a), np.linalg.matrix_rank(a.cpu().numpy()))
        self.assertEqual(torch.matrix_rank(a, 0.01), np.linalg.matrix_rank(a.cpu().numpy(), 0.01))

        aaT = torch.mm(a, a.conj().t())
        self.assertEqual(torch.matrix_rank(aaT), np.linalg.matrix_rank(aaT.cpu().numpy()))
        self.assertEqual(torch.matrix_rank(aaT, 0.01), np.linalg.matrix_rank(aaT.cpu().numpy(), 0.01))

        if np.lib.NumpyVersion(np.__version__) >= '1.14.0':
            self.assertEqual(torch.matrix_rank(aaT, True), np.linalg.matrix_rank(aaT.cpu().numpy(), True))
            self.assertEqual(torch.matrix_rank(aaT, 0.01, True), np.linalg.matrix_rank(aaT.cpu().numpy(), 0.01, True))

    @onlyNativeDeviceTypes
    @dtypes(torch.double)
    # This tests only the cases where torch.chain_matmul differs from torch.linalg.multi_dot which this is an "alias" for.
    def test_chain_matmul(self, device, dtype):
        # chain_matmul accepts a single input tensor while multi_dot does not
        t = make_tensor((2, 2), dtype=dtype, device=device)
        self.assertEqual(t, torch.chain_matmul(t))
        with self.assertRaisesRegex(RuntimeError, r"chain_matmul\(\): Expected one or more matrices"):
            torch.chain_matmul()

        # chain_matmul expects all tensors to be 2D whereas multi_dot allows the first and last tensors to
        # be either 1D or 2D
        with self.assertRaisesRegex(RuntimeError, r"Tensor dimension is 1, expected 2 instead"):
            torch.chain_matmul(make_tensor(1, dtype=dtype, device=device), make_tensor(1, dtype=dtype, device=device))

    @onlyNativeDeviceTypes
    @dtypes(torch.double, torch.cdouble)
    def test_multi_dot(self, device, dtype):
        def check(*shapes):
            tensors = [make_tensor(shape, dtype=dtype, device=device) for shape in shapes]
            np_arrays = [tensor.cpu().numpy() for tensor in tensors]
            res = torch.linalg.multi_dot(tensors).cpu()
            ref = torch.from_numpy(np.array(np.linalg.multi_dot(np_arrays)))
            self.assertEqual(res, ref)

        # test for inputs with empty dimensions
        check([0], [0])
        check([2], [2, 0])
        check([1, 0], [0])
        check([0, 2], [2, 1])
        check([2, 2], [2, 0])
        check([2, 0], [0, 3])
        check([0, 0], [0, 1])
        check([4, 2], [2, 0], [0, 3], [3, 2])

        # test variable output shapes
        check([2], [2])
        check([1, 2], [2])
        check([2], [2, 1])
        check([1, 2], [2, 1])
        check([3, 2], [2, 4])

        # test multiple input tensors
        check([3], [3, 4], [4, 2], [2, 5], [5])
        check([1, 2], [2, 2], [2, 3], [3, 1])

        # test large tensors
        check([10, 100], [100, 5], [5, 50])
        check([10, 20], [20, 30], [30, 5])

    @onlyNativeDeviceTypes
    @dtypes(torch.float)
    def test_multi_dot_errors(self, device, dtype):
        def check(tensors, out, msg):
            with self.assertRaisesRegex(RuntimeError, msg):
                torch.linalg.multi_dot(tensors, out=out)

        a = make_tensor(2, dtype=dtype, device=device)

        check([], None, "expected at least 2 tensors")
        check([a], None, "expected at least 2 tensors")

        check([torch.tensor(1, device=device, dtype=dtype), a], None, "the first tensor must be 1D or 2D")
        check([a, torch.tensor(1, device=device, dtype=dtype)], None, "the last tensor must be 1D or 2D")

        check([a, a, a], None, "tensor 1 must be 2D")
        check([a, make_tensor((2, 2, 2), dtype=dtype, device=device), a], None, "tensor 1 must be 2D")

        check([a, make_tensor(2, dtype=torch.double, device=device)], None, "all tensors must have be the same dtype")
        check([a, a], torch.empty(0, device=device, dtype=torch.double), "expected out tensor to have dtype")

        if self.device_type == 'cuda':
            check([a, make_tensor(2, dtype=dtype, device="cpu")], None, "all tensors must be on the same device")
            check([a, a], torch.empty(0, dtype=dtype), "expected out tensor to be on device")

        check([a, make_tensor(3, dtype=dtype, device=device)], None, "cannot be multiplied")
        check([a, make_tensor((3, 2), dtype=dtype, device=device), a], None, "cannot be multiplied")

    @precisionOverride({torch.float32: 5e-6, torch.complex64: 5e-6})
    @skipCUDAIfNoMagma
    @skipCPUIfNoLapack
    @dtypes(*floating_and_complex_types())
    def test_qr(self, device, dtype):
        def run_test(tensor_dims, some):
            A = torch.randn(*tensor_dims, dtype=dtype, device=device)
            Q, R = torch.qr(A, some=some)

            # Check0: Q[-2:] = (m, n_columns), R[-2:] = (n_columns, n)
            m, n = tensor_dims[-2:]
            n_columns = m if (not some) and m > n else min(m, n)
            self.assertEqual(Q.size(-2), m)
            self.assertEqual(R.size(-1), n)
            self.assertEqual(Q.size(-1), n_columns)

            A_ = A.cpu().numpy()
            Q_ = Q.cpu().numpy()
            R_ = R.cpu().numpy()

            # Check1: A = QR
            self.assertEqual(A_, np.matmul(Q_, R_))

            # Check2: A = QR (with out)
            Q_out, R_out = torch.full_like(Q, math.nan), torch.full_like(R, math.nan)
            torch.qr(A, some=some, out=(Q_out, R_out))
            Q_out_ = Q_out.cpu().numpy()
            R_out_ = R_out.cpu().numpy()
            self.assertEqual(A_, np.matmul(Q_out_, R_out_))

            # Check3: Q == Q_out, R == R_out
            self.assertEqual(Q_, Q_out_)
            self.assertEqual(R_, R_out_)

            # Check4: Q^{T}Q = I, triu(R) = R
            eye = torch.eye(n_columns, device=device, dtype=dtype).expand(Q.shape[:-2] + (n_columns, n_columns)).cpu().numpy()
            self.assertEqual(np.matmul(Q_.swapaxes(-1, -2).conj(), Q_), eye)
            self.assertEqual(R.triu(), R)

        tensor_dims_list = [(0, 5), (0, 0), (5, 0),  # Empty Tensors
                            (2, 1, 0, 5), (2, 1, 0, 0), (2, 1, 5, 0), (2, 0, 5, 5),  # Batched empty Tensors
                            (3, 5), (5, 5), (5, 3),  # Single matrix
                            (7, 3, 5), (7, 5, 5), (7, 5, 3),  # 3-dim Tensors
                            (7, 5, 3, 5), (7, 5, 5, 5), (7, 5, 5, 3)]  # 4-dim Tensors
        for tensor_dims, some in itertools.product(tensor_dims_list, [True, False]):
            run_test(tensor_dims, some)

    @skipCUDAIfNoMagma
    @skipCPUIfNoLapack
    @dtypes(torch.float, torch.double, torch.cfloat, torch.cdouble)
    def test_qr_vs_numpy(self, device, dtype):
        """
        test torch.linalg.qr vs numpy.linalg.qr
        """
        sizes_to_test = [
            (7, 5),
            (5, 7),
            (5, 0),    # empty
            (0, 5),    # empty
        ]
        for size in sizes_to_test:
            t = torch.randn(size, device=device, dtype=dtype)
            np_t = t.cpu().numpy()
            for mode in ['reduced', 'complete']:
                exp_q, exp_r = np.linalg.qr(np_t, mode=mode)
                q, r = torch.linalg.qr(t, mode=mode)
                self.assertEqual(q, exp_q)
                self.assertEqual(r, exp_r)
            #
            # for mode='r' we need a special logic because numpy returns only r
            exp_r = np.linalg.qr(np_t, mode='r')
            q, r = torch.linalg.qr(t, mode='r')
            # check that q is empty
            self.assertEqual(q.shape, (0,))
            self.assertEqual(q.dtype, t.dtype)
            self.assertEqual(q.device, t.device)
            # check r
            self.assertEqual(r, exp_r)

    @skipCUDAIfNoMagma
    @skipCPUIfNoLapack
    @dtypes(torch.float)
    def test_linalg_qr_autograd_errors(self, device, dtype):
        # torch.linalg.qr(mode='r') returns only 'r' and discards 'q', but
        # without 'q' you cannot compute the backward pass. Check that
        # linalg_qr_backward complains cleanly in that case.
        inp = torch.randn((5, 7), device=device, dtype=dtype, requires_grad=True)
        q, r = torch.linalg.qr(inp, mode='r')
        self.assertEqual(q.shape, (0,))  # empty tensor
        b = torch.sum(r)
        with self.assertRaisesRegex(RuntimeError,
                                    "The derivative of qr is not implemented when mode='r'"):
            b.backward()
        #
        inp = torch.randn((7, 5), device=device, dtype=dtype, requires_grad=True)
        q, r = torch.linalg.qr(inp, mode='complete')
        b = torch.sum(r)
        with self.assertRaisesRegex(RuntimeError,
                                    "The derivative of qr is not implemented when mode='complete' and nrows > ncols"):
            b.backward()

    @skipCUDAIfNoMagma
    @skipCPUIfNoLapack
    @dtypes(torch.float, torch.double, torch.cfloat, torch.cdouble)
    def test_qr_batched(self, device, dtype):
        """
        test torch.linalg.qr vs numpy.linalg.qr. We need some special logic
        because numpy does not support batched qr
        """
        def np_qr_batched(a, mode):
            """poor's man batched version of np.linalg.qr"""
            all_q = []
            all_r = []
            for matrix in a:
                result = np.linalg.qr(matrix, mode=mode)
                if mode == 'r':
                    all_r.append(result)
                else:
                    q, r = result
                    all_q.append(q)
                    all_r.append(r)
            if mode == 'r':
                return np.array(all_r)
            else:
                return np.array(all_q), np.array(all_r)

        t = torch.randn((3, 7, 5), device=device, dtype=dtype)
        np_t = t.cpu().numpy()
        for mode in ['reduced', 'complete']:
            exp_q, exp_r = np_qr_batched(np_t, mode=mode)
            q, r = torch.linalg.qr(t, mode=mode)
            self.assertEqual(q, exp_q)
            self.assertEqual(r, exp_r)
        # for mode='r' we need a special logic because numpy returns only r
        exp_r = np_qr_batched(np_t, mode='r')
        q, r = torch.linalg.qr(t, mode='r')
        # check that q is empty
        self.assertEqual(q.shape, (0,))
        self.assertEqual(q.dtype, t.dtype)
        self.assertEqual(q.device, t.device)
        # check r
        self.assertEqual(r, exp_r)

    @skipCUDAIfNoMagma
    @skipCPUIfNoLapack
    @dtypes(torch.float, torch.double, torch.cfloat, torch.cdouble)
    def test_qr_out(self, device, dtype):
        """
        test torch.linalg.qr(out=...) vs torch.lingalg.qr
        """
        sizes_to_test = [
            (7, 5),
            (5, 7),
            (5, 0),    # empty
            (0, 5),    # empty
        ]
        for size in sizes_to_test:
            t = torch.randn(size, device=device, dtype=dtype)
            np_t = t.cpu().numpy()
            for mode in ['reduced', 'complete', 'r']:
                q, r = torch.linalg.qr(t, mode=mode)
                out = (torch.empty((0), dtype=dtype, device=device),
                       torch.empty((0), dtype=dtype, device=device))
                q2, r2 = torch.linalg.qr(t, mode=mode, out=out)
                self.assertIs(q2, out[0])
                self.assertIs(r2, out[1])
                self.assertEqual(q2, q)
                self.assertEqual(r2, r)

    @skipCUDAIfNoMagma
    @skipCPUIfNoLapack
    @dtypes(torch.float)
    def test_qr_error_cases(self, device, dtype):
        t1 = torch.randn(5, device=device, dtype=dtype)
        with self.assertRaisesRegex(RuntimeError, 'qr input should have at least 2 dimensions, but has 1 dimensions instead'):
            torch.linalg.qr(t1)
        t2 = torch.randn((5, 7), device=device, dtype=dtype)
        with self.assertRaisesRegex(RuntimeError, "qr received unrecognized mode 'hello'"):
            torch.linalg.qr(t2, mode='hello')

    def _check_einsum(self, *args, np_args=None):
        if np_args is None:
            np_args = [arg.cpu().numpy() if isinstance(arg, torch.Tensor) else arg for arg in args]
        res = torch.einsum(*args)
        ref = np.einsum(*np_args)
        self.assertEqual(torch.from_numpy(np.array(ref)), res)

    @dtypes(torch.double, torch.cdouble)
    def test_einsum(self, device, dtype):
        # Test cases from https://gist.github.com/rockt/15ee013889d65342088e9260a377dc8f
        x = make_tensor((5,), dtype=dtype, device=device)
        y = make_tensor((7,), dtype=dtype, device=device)
        A = make_tensor((3, 5), dtype=dtype, device=device)
        B = make_tensor((2, 5), dtype=dtype, device=device)
        C = make_tensor((2, 3, 5), dtype=dtype, device=device)
        D = make_tensor((2, 5, 7), dtype=dtype, device=device)
        E = make_tensor((7, 9), dtype=dtype, device=device)
        F = make_tensor((2, 3, 3, 5), dtype=dtype, device=device)
        G = make_tensor((5, 4, 6), dtype=dtype, device=device)
        H = make_tensor((4, 4), dtype=dtype, device=device)
        I = make_tensor((2, 3, 2), dtype=dtype, device=device)

        # Vector operations
        self._check_einsum('i->', x)                     # sum
        self._check_einsum('i,i->', x, x)                # dot
        self._check_einsum('i,i->i', x, x)               # vector element-wisem mul
        self._check_einsum('i,j->ij', x, y)              # outer

        # Matrix operations
        self._check_einsum("ij->ji", A)                  # transpose
        self._check_einsum("ij->j", A)                   # row sum
        self._check_einsum("ij->i", A)                   # col sum
        self._check_einsum("ij,ij->ij", A, A)            # matrix element-wise mul
        self._check_einsum("ij,j->i", A, x)              # matrix vector multiplication
        self._check_einsum("ij,kj->ik", A, B)            # matmul
        self._check_einsum("ij,ab->ijab", A, E)          # matrix outer product

        # Tensor operations
        self._check_einsum("Aij,Ajk->Aik", C, D)         # batch matmul
        self._check_einsum("ijk,jk->i", C, A)            # tensor matrix contraction
        self._check_einsum("aij,jk->aik", D, E)          # tensor matrix contraction
        self._check_einsum("abCd,dFg->abCFg", F, G)      # tensor tensor contraction
        self._check_einsum("ijk,jk->ik", C, A)           # tensor matrix contraction with double indices
        self._check_einsum("ijk,jk->ij", C, A)           # tensor matrix contraction with double indices
        self._check_einsum("ijk,ik->j", C, B)            # non contiguous
        self._check_einsum("ijk,ik->jk", C, B)           # non contiguous with double indices

        # Test diagonals
        self._check_einsum("ii", H)                      # trace
        self._check_einsum("ii->i", H)                   # diagonal
        self._check_einsum('iji->j', I)                  # non-contiguous trace
        self._check_einsum('ngrg...->nrg...', make_tensor((2, 1, 3, 1, 4), dtype=dtype, device=device))

        # Test ellipsis
        self._check_einsum("i...->...", H)
        self._check_einsum("ki,...k->i...", A.t(), B)
        self._check_einsum("k...,jk->...", A.t(), B)
        self._check_einsum('...ik, ...j -> ...ij', C, x)
        self._check_einsum('Bik,k...j->i...j', C, make_tensor((5, 3), dtype=dtype, device=device))
        self._check_einsum('i...j, ij... -> ...ij', C, make_tensor((2, 5, 2, 3), dtype=dtype, device=device))

        # torch.bilinear with noncontiguous tensors
        l = make_tensor((5, 10), dtype=dtype, device=device, noncontiguous=True)
        r = make_tensor((5, 20), dtype=dtype, device=device, noncontiguous=True)
        w = make_tensor((15, 10, 20), dtype=dtype, device=device)
        self._check_einsum("bn,anm,bm->ba", l, w, r)

        # with strided tensors
        self._check_einsum("bn,Anm,bm->bA", l[:, ::2], w[:, ::2, ::2], r[:, ::2])

    @dtypes(torch.double, torch.cdouble)
    def test_einsum_sublist_format(self, device, dtype):
        x = make_tensor((5,), dtype=dtype, device=device)
        y = make_tensor((7,), dtype=dtype, device=device)
        A = make_tensor((3, 5), dtype=dtype, device=device)
        B = make_tensor((2, 5), dtype=dtype, device=device)
        C = make_tensor((2, 1, 3, 1, 4), dtype=dtype, device=device)

        self._check_einsum(x, [0])
        self._check_einsum(x, [0], [])
        self._check_einsum(x, [0], y, [1], [0, 1])
        self._check_einsum(A, [0, 1], [1, 0])
        self._check_einsum(A, [0, 1], x, [1], [0])
        self._check_einsum(A, [0, 1], B, [2, 1])
        self._check_einsum(A, [0, 1], B, [2, 1], [0, 2])
        self._check_einsum(C, [0, 1, 2, 1, Ellipsis], [0, 2, 1, Ellipsis])
        self._check_einsum(A.t(), [0, 1], B, [Ellipsis, 0])
        self._check_einsum(A.t(), [0, 1], B, [Ellipsis, 0], [1, Ellipsis])
        self._check_einsum(A.t(), [0, Ellipsis], B, [1, 0], [Ellipsis])

        # torch.bilinear with noncontiguous tensors
        l = make_tensor((5, 10), dtype=dtype, device=device, noncontiguous=True)
        r = make_tensor((5, 20), dtype=dtype, device=device, noncontiguous=True)
        w = make_tensor((15, 10, 20), dtype=dtype, device=device)
        self._check_einsum(l, [40, 41], w, [2, 41, 50], r, [40, 50], [40, 2])

    @dtypes(torch.double, torch.cdouble)
    def test_einsum_random(self, device, dtype):
        def convert_label(label):
            if label == ...:
                return '...'
            elif label < 26:
                return chr(ord('A') + label)
            else:
                return chr(ord('a') + label - 26)

        def convert_sublist(sublist):
            return ''.join(convert_label(label) for label in sublist)

        def test(n=10,                       # how many tests to generate
                 n_labels=5,                 # how many labels available
                 min_ops=1, max_ops=3,       # min and max number of operands per test
                 min_dims=1, max_dims=3,     # min and max number of dimensions per operand
                 min_size=1, max_size=8,    # min and max size of each dimension
                 max_out_dim=3,              # max number of dimensions for the output
                 enable_diagonals=True,      # controls if labels can be repeated for diagonals
                 ellipsis_prob=0.5,          # probability of including ellipsis in operand
                 broadcasting_prob=0.1):     # probability of turning some dim sizes 1 for broadcasting

            all_labels = torch.arange(52)

            assert 0 <= n
            assert 0 <= n_labels < len(all_labels)
            assert 0 < min_ops <= max_ops
            assert 0 <= min_dims <= max_dims
            assert 0 <= min_size <= max_size
            assert 0 <= max_out_dim
            assert enable_diagonals or max_dims <= n_labels

            for _ in range(n):

                # Select a subset of labels for this test and give them random sizes
                possible_labels = all_labels[torch.randperm(len(all_labels))[:n_labels]]
                labels_size = torch.randint_like(all_labels, min_size, max_size + 1)
                ellipsis_shape = torch.randint(min_size, max_size + 1, (max_dims - min_dims,))

                operands = []
                sublists = []

                ell_size = 0
                valid_labels = set()

                # create random input operands
                for _ in range(random.randint(min_ops, max_ops)):
                    n_dim = random.randint(min_dims, max_dims)
                    labels_idx = torch.ones(len(possible_labels)).multinomial(n_dim, enable_diagonals)
                    labels = possible_labels[labels_idx]
                    valid_labels.update(labels.tolist())
                    shape = labels_size[labels]

                    # turn some dimensions to size 1 for testing broadcasting
                    mask = Binomial(probs=broadcasting_prob).sample((n_dim,))
                    broadcast_labels = torch.unique(labels[mask == 1])
                    shape[(labels[..., None] == broadcast_labels).any(-1)] = 1

                    labels = labels.tolist()
                    shape = shape.tolist()

                    # include ellipsis if not all dimensions were assigned a label already
                    if n_dim < max_dims and torch.rand(1) < ellipsis_prob:
                        ell_num_dim = random.randint(1, max_dims - n_dim)
                        ell_size = max(ell_size, ell_num_dim)
                        ell_shape = ellipsis_shape[-ell_num_dim:]
                        # again, turn some dimensions to size 1 for broadcasting
                        mask = Binomial(probs=broadcasting_prob).sample((ell_num_dim,))
                        ell_shape[mask == 1] = 1
                        ell_index = random.randint(0, n_dim)
                        shape[ell_index:ell_index] = ell_shape
                        labels.insert(ell_index, ...)

                    operands.append(make_tensor(shape, dtype=dtype, device=device))
                    sublists.append(labels)

                # NumPy has a bug with the sublist format so for now we compare PyTorch sublist
                # implementation against the equation format implementation of NumPy
                # see https://github.com/numpy/numpy/issues/10926
                np_operands = [op.cpu().numpy() for op in operands]

                # test equation format
                equation = ','.join(convert_sublist(l) for l in sublists)
                self._check_einsum(equation, *operands, np_args=(equation, *np_operands))

                # test sublist format
                args = [*itertools.chain(*zip(operands, sublists))]
                self._check_einsum(*args, np_args=(equation, *np_operands))

                # generate an explicit output
                out_sublist = []
                num_out_labels = max(0, random.randint(0, min(max_out_dim, len(valid_labels))) - ell_size)
                if num_out_labels > 0:
                    out_labels_idx = torch.ones(len(valid_labels)).multinomial(num_out_labels)
                    out_sublist = torch.tensor(list(valid_labels))[out_labels_idx].tolist()
                out_sublist.insert(random.randint(0, num_out_labels), ...)

                # test equation format with explicit output
                equation += '->' + convert_sublist(out_sublist)
                self._check_einsum(equation, *operands, np_args=(equation, *np_operands))

                # test sublist format with explicit output
                args.append(out_sublist)
                self._check_einsum(*args, np_args=(equation, *np_operands))

        test(100)

    def test_einsum_corner_cases(self, device):
        def check(equation, *operands, expected_output):
            tensors = [torch.tensor(operand, device=device, dtype=torch.float32) if not isinstance(operand, tuple)
                       else make_tensor(operand, dtype=torch.float32, device=device) for operand in operands]
            output = torch.einsum(equation, tensors)
            self.assertEqual(output, torch.tensor(expected_output, dtype=torch.float32, device=device))

        # Test equation variantions
        check(' ', 1, expected_output=1)
        check(' -> ', 1, expected_output=1)
        check(' , ', 2, 2, expected_output=4)
        check(' , , ', 2, 2, 2, expected_output=8)
        check(' , -> ', 2, 2, expected_output=4)
        check(' i ', [1], expected_output=[1])
        check(' i -> ', [1], expected_output=1)
        check(' i -> i ', [1], expected_output=[1])
        check(' i , i ', [2], [2], expected_output=4)
        check(' i , i -> i ', [2], [2], expected_output=[4])

        # Test tensors with 0 size dimensions
        check('i', [], expected_output=[])
        check(' i j -> j', [[], []], expected_output=[])
        check('ij->i', [[], []], expected_output=[0., 0.])
        check(' i j k  ,  k  -> i j ', (3, 0, 6), (6,), expected_output=[[], [], []])

        # Test broadcasting
        check('i,j', [2], [1, 2], expected_output=[[2, 4]])
        check('i,ij->ij', [1, 2], [[1, 2, 3], [2, 3, 4]], expected_output=[[1, 2, 3], [4, 6, 8]])

        # Test ellipsis broadcasting
        check('...', 1, expected_output=1)
        check('...->', 1, expected_output=1)
        check('...->...', 1, expected_output=1)
        check('...', [1], expected_output=[1])
        check('...->', [1], expected_output=1)
        check('z...->z', [1], expected_output=[1])
        check('Z...->...Z', [1], expected_output=[1])
        check('...a->', [[2], [4]], expected_output=6)
        check('a...b->ab', [[[1], [2]], [[3], [4]]], expected_output=[[3], [7]])

    def test_einsum_error_cases(self, device):
        def check(*args, regex, exception=RuntimeError):
            with self.assertRaisesRegex(exception, r'einsum\(\):.*' + regex):
                torch.einsum(*args)

        x = make_tensor((2,), dtype=torch.float32, device=device)
        y = make_tensor((2, 3), dtype=torch.float32, device=device)

        check('', [], regex=r'at least one operand', exception=ValueError)
        check('. ..', [x], regex=r'found \'.\' for operand 0 that is not part of any ellipsis')
        check('... ...', [x], regex=r'found \'.\' for operand 0 for which an ellipsis was already found')
        check('1', [x], regex=r'invalid subscript given at index 0')
        check(',', [x], regex=r'fewer operands were provided than specified in the equation')
        check('', [x, x], regex=r'more operands were provided than specified in the equation')
        check('', [x], regex=r'the number of subscripts in the equation \(0\) does not match the number '
              r'of dimensions \(1\) for operand 0 and no ellipsis was given')
        check('ai', [x], regex=r'the number of subscripts in the equation \(2\) does not match the number '
              r'of dimensions \(1\) for operand 0 and no ellipsis was given')
        check('ai...', [x], regex=r'the number of subscripts in the equation \(2\) is more than the number '
              r'of dimensions \(1\) for operand 0')
        check('a->... .', [x], regex=r'found \'.\' for output but an ellipsis \(...\) was already found')
        check('a->..', [x], regex=r'found \'.\' for output that is not part of any ellipsis \(...\)')
        check('a->1', [x], regex=r'invalid subscript given at index 3')
        check('a->aa', [x], regex=r'output subscript a appears more than once in the output')
        check('a->i', [x], regex=r'output subscript i does not appear in the equation for any input operand')
        check('aa', [y], regex=r'subscript a is repeated for operand 0 but the sizes don\'t match, 3 != 2')
        check('a, ba', [x, y], regex=r'operands do not broadcast with remapped shapes \[original->remapped\]: '
              r'\[2\]->\[1, 2\] \[2, 3\]->\[2, 3\]')

        check(x, [-1], regex=r'not within the valid range \[0, 52\)', exception=ValueError)
        check(x, [52], regex=r'not within the valid range \[0, 52\)', exception=ValueError)

    def _gen_shape_inputs_linalg_triangular_solve(self, shape, dtype, device, well_conditioned=False):
        make_arg = partial(make_tensor, dtype=dtype, device=device)
        make_randn = partial(torch.randn, dtype=dtype, device=device)
        b, n, k = shape
        for left, uni, expand_a, tr_a, conj_a, expand_b, tr_b, conj_b in product((True, False), repeat=8):
            # expand means that we generate a batch of matrices with a stride of zero in the batch dimension
            if (conj_a or conj_b) and not dtype.is_complex:
                continue
            # We just expand on the batch size
            if (expand_a or expand_b) and b == 1:
                continue

            size_a = (b, n, n) if left else (b, k, k)
            size_b = (b, n, k) if not tr_b else (b, k, n)

            # If expand_a or expand_b, we'll expand them to the correct size later
            if b == 1 or expand_a:
                size_a = size_a[1:]
            if b == 1 or expand_b:
                size_b = size_b[1:]

            if well_conditioned:
                PLU = torch.lu_unpack(*torch.lu(make_randn(*size_a)))
                if uni:
                    # A = L from PLU
                    A = PLU[1].transpose(-2, -1).contiguous()
                else:
                    # A = U from PLU
                    A = PLU[2].contiguous()
            else:
                A = make_arg(size_a)
                A.triu_()

            diag = A.diagonal(0, -2, -1)
            if uni:
                diag.fill_(1.)
            else:
                diag[diag.abs() < 1e-6] = 1.

            B = make_arg(size_b)

            if tr_a:
                A.transpose_(-2, -1)
            if tr_b:
                B.transpose_(-2, -1)
            if conj_a:
                A = A.conj()
            if conj_b:
                B = B.conj()
            if expand_a:
                A = A.expand(b, *size_a)
            if expand_b:
                B = B.expand(b, n, k)
            yield A, B, left, not tr_a, uni

    def _test_linalg_solve_triangular(self, A, B, upper, left, uni):
        X = torch.linalg.solve_triangular(A, B, upper=upper, left=left, unitriangular=uni)
        if left:
            self.assertEqual(A @ X, B)
        else:
            self.assertEqual(X @ A, B)
        out = B
        # B may be expanded
        if not B.is_contiguous() and not B.transpose(-2, -1).is_contiguous():
            out = B.clone()
        torch.linalg.solve_triangular(A, B, upper=upper, left=left, unitriangular=uni, out=out)
        self.assertEqual(X, out)

    @dtypes(*floating_and_complex_types())
    @precisionOverride({torch.float32: 1e-1, torch.complex64: 1e-1,
                        torch.float64: 1e-8, torch.complex128: 1e-8})
    def test_linalg_solve_triangular(self, device, dtype):
        # This exercises the API + BLAS CPU + batched cuBLAS
        ks = (3, 1, 0)
        ns = (5, 0)
        bs = (1, 2, 0)

        gen_inputs = self._gen_shape_inputs_linalg_triangular_solve
        for b, n, k in product(bs, ns, ks):
            for A, B, left, upper, uni in gen_inputs((b, n, k), dtype, device):
                self._test_linalg_solve_triangular(A, B, upper, left, uni)

    @onlyCUDA
    @skipCUDAIfNoMagma  # Magma needed for the PLU decomposition
    @skipCUDAIfRocm  # There is a memory access bug in rocBLAS in the (non-batched) solve_triangular
    @skipCUDAVersionIn([(11, 3), (11, 5)])  # Tracked in https://github.com/pytorch/pytorch/issues/70111
    @dtypes(*floating_and_complex_types())
    @precisionOverride({torch.float32: 1e-2, torch.complex64: 1e-2,
                        torch.float64: 1e-8, torch.complex128: 1e-8})
    def test_linalg_solve_triangular_large(self, device, dtype):
        # Exercises magma and cublas
        magma = (9, 513, 1)
        iterative_cublas = (2, 64, 1)

        gen_inputs = self._gen_shape_inputs_linalg_triangular_solve
        for shape in (magma, iterative_cublas):
            for A, B, left, upper, uni in gen_inputs(shape, dtype, device, well_conditioned=True):
                self._test_linalg_solve_triangular(A, B, upper, left, uni)

    @dtypes(*floating_and_complex_types())
    @precisionOverride({torch.float32: 1e-2, torch.complex64: 1e-2,
                        torch.float64: 1e-8, torch.complex128: 1e-8})
    def test_linalg_solve_triangular_broadcasting(self, device, dtype):
        make_arg = partial(make_tensor, dtype=dtype, device=device)

        sizes = (((2, 1, 3, 4, 4), (2, 1, 3, 4, 6)),
                 ((2, 1, 3, 4, 4), (4, 6)),
                 ((4, 4), (2, 1, 3, 4, 2)),
                 ((1, 3, 1, 4, 4), (2, 1, 3, 4, 5)))
        for size_A, size_B in sizes:
            for left, upper, uni in itertools.product([True, False], repeat=3):
                A = make_arg(size_A)
                if upper:
                    A.triu_()
                else:
                    A.tril_()
                diag = A.diagonal(0, -2, -1)
                if uni:
                    diag.fill_(1.)
                else:
                    diag[diag.abs() < 1e-6] = 1.
                B = make_arg(size_B)
                if not left:
                    B.transpose_(-2, -1)

                X = torch.linalg.solve_triangular(A, B, upper=upper, left=left, unitriangular=uni)
                if left:
                    B_other = A @ X
                else:
                    B_other = X @ A

                self.assertEqual(*torch.broadcast_tensors(B, B_other))

    def triangular_solve_test_helper(self, A_dims, b_dims, upper, unitriangular,
                                     device, dtype):
        triangle_function = torch.triu if upper else torch.tril
        b = torch.randn(*b_dims, dtype=dtype, device=device)
        A = torch.randn(*A_dims, dtype=dtype, device=device)
        # create positive definite matrix
        A = torch.matmul(A, A.mT)
        A_triangular = triangle_function(A)
        if unitriangular:
            A_triangular.diagonal(dim1=-2, dim2=-1).fill_(1.)
        return b, A_triangular

    @skipCUDAIfNoMagma
    @skipCPUIfNoLapack
    @dtypes(*floating_and_complex_types())
    @precisionOverride({torch.float32: 1e-3, torch.complex64: 1e-3,
                        torch.float64: 1e-8, torch.complex128: 1e-8})
    def test_triangular_solve(self, device, dtype):
        ks = [0, 1, 3]
        ns = [0, 5]
        for k, n, (upper, unitriangular, transpose) in itertools.product(ks, ns,
                                                                         itertools.product([True, False], repeat=3)):
            b, A = self.triangular_solve_test_helper((n, n), (n, k), upper,
                                                     unitriangular, device, dtype)
            x = torch.triangular_solve(b, A, upper=upper, unitriangular=unitriangular, transpose=transpose)[0]
            if transpose:
                self.assertEqual(b, np.matmul(A.t().cpu(), x.cpu()))
            else:
                self.assertEqual(b, np.matmul(A.cpu(), x.cpu()))

    @skipCPUIfNoLapack
    @skipCUDAIfNoMagma
    @dtypes(*floating_and_complex_types())
    @precisionOverride({torch.float32: 1e-3, torch.complex64: 1e-3,
                        torch.float64: 1e-8, torch.complex128: 1e-8})
    def test_triangular_solve_batched(self, device, dtype):
        def triangular_solve_batch_helper(A_dims, b_dims, upper, unitriangular, transpose):
            b, A = self.triangular_solve_test_helper(A_dims, b_dims, upper,
                                                     unitriangular, device, dtype)
            x_exp_list = []
            for i in range(b_dims[0]):
                x_exp_list.append(torch.triangular_solve(b[i], A[i], upper=upper,
                                                         unitriangular=unitriangular,
                                                         transpose=transpose)[0])
            x_exp = torch.stack(x_exp_list)  # Stacked output
            x_act = torch.triangular_solve(b, A, upper=upper,
                                           unitriangular=unitriangular,
                                           transpose=transpose)[0]  # Actual output
            self.assertEqual(x_act, x_exp)  # Equality check
            if transpose:
                A = A.mT

            Ax = np.matmul(A.cpu(), x_act.cpu())
            self.assertEqual(b, Ax)

        def triangular_solve_zero_batch_helper(A_dims, b_dims, upper, unitriangular, transpose):
            b, A = self.triangular_solve_test_helper(A_dims, b_dims, upper,
                                                     unitriangular, device, dtype)
            x = torch.triangular_solve(b, A, upper=upper,
                                       unitriangular=unitriangular,
                                       transpose=transpose)[0]
            self.assertTrue(x.shape == b.shape)

        for upper, unitriangular, transpose in itertools.product([True, False], repeat=3):
            batchsize = 3
            triangular_solve_batch_helper((batchsize, 5, 5), (batchsize, 5, 10),
                                          upper, unitriangular, transpose)

            # test empty input
            triangular_solve_batch_helper((batchsize, 0, 0), (batchsize, 0, 10),
                                          upper, unitriangular, transpose)
            triangular_solve_batch_helper((batchsize, 0, 0), (batchsize, 0, 0),
                                          upper, unitriangular, transpose)

            # test zero batch case
            batchsize = 0
            triangular_solve_zero_batch_helper((batchsize, 5, 5), (batchsize, 5, 10),
                                               upper, unitriangular, transpose)


    @slowTest
    @skipCUDAIfNoMagma
    @skipCPUIfNoLapack
    @dtypes(*floating_and_complex_types())
    @precisionOverride({torch.float32: 1e-3, torch.complex64: 1e-3,
                        torch.float64: 1e-8, torch.complex128: 1e-8})
    def test_triangular_solve_batched_many_batches(self, device, dtype):
        for upper, transpose, unitriangular in itertools.product([True, False], repeat=3):
            # test batched A case
            b, A = self.triangular_solve_test_helper((256, 256, 5, 5), (5, 1),
                                                     upper, unitriangular, device, dtype)
            x, _ = torch.triangular_solve(b, A,
                                          upper=upper, transpose=transpose, unitriangular=unitriangular)
            if transpose:
                A = A.mT

            Ax = torch.matmul(A, x)

            rtol = 1e-2 if dtype in [torch.float32, torch.complex64] else self.precision
            self.assertEqual(Ax, b.expand_as(Ax), atol=self.precision, rtol=rtol)

            # test batched b case
            b, A = self.triangular_solve_test_helper((3, 3), (512, 512, 3, 1),
                                                     upper, unitriangular, device, dtype)
            x, _ = torch.triangular_solve(b, A, upper=upper, transpose=transpose,
                                          unitriangular=unitriangular)
            if transpose:
                A = A.mT

            self.assertEqual(torch.matmul(A, x), b)

    @skipCUDAIfNoMagma
    @skipCPUIfNoLapack
    @unittest.skipIf(not TEST_SCIPY, "SciPy not found")
    @dtypes(*floating_and_complex_types())
    def test_triangular_solve_batched_broadcasting(self, device, dtype):
        from scipy.linalg import solve_triangular as tri_solve

        def scipy_tri_solve_batched(A, B, upper, trans, diag):
            batch_dims_A, batch_dims_B = A.shape[:-2], B.shape[:-2]
            single_dim_A, single_dim_B = A.shape[-2:], B.shape[-2:]
            expand_dims = tuple(torch._C._infer_size(torch.Size(batch_dims_A),
                                                     torch.Size(batch_dims_B)))
            expand_A = np.broadcast_to(A, expand_dims + single_dim_A)
            expand_B = np.broadcast_to(B, expand_dims + single_dim_B)
            flat_A = expand_A.reshape((-1,) + single_dim_A)
            flat_B = expand_B.reshape((-1,) + single_dim_B)
            flat_X = np.vstack([tri_solve(a, b, lower=(not upper), trans=int(trans), unit_diagonal=diag)
                                for a, b in zip(flat_A, flat_B)])
            return flat_X.reshape(expand_B.shape)

        def run_test(A_dims, b_dims, device, upper, transpose, unitriangular):
            b, A = self.triangular_solve_test_helper(A_dims, b_dims, upper,
                                                     unitriangular, device, dtype)
            x_exp = torch.as_tensor(scipy_tri_solve_batched(A.cpu().numpy(), b.cpu().numpy(),
                                                            upper, transpose, unitriangular))
            x = torch.triangular_solve(b, A, upper=upper, transpose=transpose, unitriangular=unitriangular)[0]

            self.assertEqual(x, x_exp.to(device))

        for upper, transpose, unitriangular in itertools.product([True, False], repeat=3):
            # test against scipy.linalg.solve_triangular
            run_test((2, 1, 3, 4, 4), (2, 1, 3, 4, 6), device, upper, transpose, unitriangular)  # no broadcasting
            run_test((2, 1, 3, 4, 4), (4, 6), device, upper, transpose, unitriangular)  # broadcasting b
            run_test((4, 4), (2, 1, 3, 4, 2), device, upper, transpose, unitriangular)  # broadcasting A
            run_test((1, 3, 1, 4, 4), (2, 1, 3, 4, 5), device, upper, transpose, unitriangular)  # broadcasting A & b

    @skipCUDAIfNoMagma
    @skipCPUIfNoLapack
    @dtypes(*floating_and_complex_types())
    def test_triangular_solve_out_errors_and_warnings(self, device, dtype):
        # dtypes should be safely castable
        a = torch.eye(2, dtype=dtype, device=device)
        b = torch.randn(2, 1, dtype=dtype, device=device)
        out = torch.empty_like(b).to(torch.int)
        clone_a = torch.empty_like(a)
        with self.assertRaisesRegex(RuntimeError, "Expected out tensor to have dtype"):
            torch.triangular_solve(b, a, out=(out, clone_a))

        out = torch.empty_like(b)
        clone_a = clone_a.to(torch.int)
        with self.assertRaisesRegex(RuntimeError, "Expected out tensor to have dtype"):
            torch.triangular_solve(b, a, out=(out, clone_a))

        # device should match
        if torch.cuda.is_available():
            wrong_device = 'cpu' if self.device_type != 'cpu' else 'cuda'
            out = torch.empty(0, dtype=dtype, device=wrong_device)
            clone_a = torch.empty_like(a)
            with self.assertRaisesRegex(RuntimeError, "tensors to be on the same device"):
                torch.triangular_solve(b, a, out=(out, clone_a))
            out = torch.empty(0, dtype=dtype, device=device)
            clone_a = torch.empty_like(a).to(wrong_device)
            with self.assertRaisesRegex(RuntimeError, "tensors to be on the same device"):
                torch.triangular_solve(b, a, out=(out, clone_a))

        # Trigger the WARN_ONCE deprecation error
        torch.triangular_solve(b, a)

        # if out tensor with wrong shape is passed a warning is given
        with warnings.catch_warnings(record=True) as w:
            out = torch.empty(1, dtype=dtype, device=device)
            clone_a = torch.empty(1, dtype=dtype, device=device)
            # Trigger warning
            torch.triangular_solve(b, a, out=(out, clone_a))
            # Check warning occurs
            self.assertEqual(len(w), 2)
            self.assertTrue("An output with one or more elements was resized" in str(w[0].message))
            self.assertTrue("An output with one or more elements was resized" in str(w[1].message))

    def check_single_matmul(self, x, y, shape):
        a = np.array(x, copy=False)
        b = np.array(y, copy=False)
        expected = np.matmul(a, b)

        ans = torch.matmul(x, y)
        self.assertTrue(ans.is_contiguous())
        self.assertTrue(np.array_equal(ans, expected))

        out = torch.zeros(*shape, dtype=torch.int64).to(x.device)
        ans = torch.matmul(x, y, out=out)
        self.assertIs(ans, out)
        self.assertTrue(ans.is_contiguous())
        self.assertTrue(np.array_equal(ans, expected))

    # TODO: update to run on CUDA, too
    @onlyCPU
    def test_matmul_small_brute_force_1d_Nd(self, device):
        # Issue #20452: range(0, 10) does not work.
        n = 1
        for m in range(1, 8):
            for p in range(1, 8):
                for o in range(1, 5):
                    # 1d, 3d, inner dimensions C
                    x = torch.arange(m, device=device)
                    y = torch.arange(o * m * p, device=device).reshape(o, m, p)
                    self.check_single_matmul(x, y, (o, n, p))

                    # 1d, 3d, inner dimensions Fortran
                    x = torch.arange(m, device=device)
                    y = torch.arange(o * p * m, device=device).reshape(o, p, m).mT
                    self.check_single_matmul(x, y, (o, n, p))

                    # 1d, 3d, inner dimensions non-contiguous
                    x = torch.arange(2 * m, device=device)[::2]
                    y = torch.arange(o * m * 2 * p, device=device).reshape(o, m, 2 * p)[:, :, ::2]
                    self.check_single_matmul(x, y, (o, n, p))

                    for r in range(1, 5):
                        # 1d, 4d, inner dimensions C
                        x = torch.arange(m)
                        y = torch.arange(r * o * m * p, device=device).reshape(r, o, m, p)
                        self.check_single_matmul(x, y, (r, o, n, p))

                        # 1d, 4d, inner dimensions Fortran
                        x = torch.arange(m)
                        y = torch.arange(r * o * p * m, device=device).reshape(r, o, p, m).mT
                        self.check_single_matmul(x, y, (r, o, n, p))

                        # 1d, 4d, inner dimensions non-contiguous
                        x = torch.arange(2 * m, device=device)[::2]
                        y = torch.arange(r * o * m * 2 * p, device=device).reshape(r, o, m, 2 * p)[:, :, :, ::2]
                        self.check_single_matmul(x, y, (r, o, n, p))

    # TODO: update to run on CUDA, too
    @onlyCPU
    def test_matmul_small_brute_force_2d_Nd(self, device):
        # Issue #20452: range(0, 10) does not work.
        for n in range(1, 5):
            for m in range(1, 5):
                for p in range(1, 5):
                    for o in range(1, 3):
                        # 2d, 3d, inner dimensions C
                        x = torch.arange(n * m, device=device).reshape(n, m)
                        y = torch.arange(o * m * p, device=device).reshape(o, m, p)
                        self.check_single_matmul(x, y, (o, n, p))

                        # 2d, 3d, inner dimensions Fortran
                        x = torch.arange(m * n, device=device).reshape(m, n).mT
                        y = torch.arange(o * p * m, device=device).reshape(o, p, m).mT
                        self.check_single_matmul(x, y, (o, n, p))

                        # 2d, 3d, inner dimensions non-contiguous
                        x = torch.arange(n * 2 * m, device=device).reshape(n, 2 * m)[:, ::2]
                        y = torch.arange(o * m * 2 * p, device=device).reshape(o, m, 2 * p)[:, :, ::2]
                        self.check_single_matmul(x, y, (o, n, p))

                        for r in range(1, 2):
                            # 2d, 4d, inner dimensions C
                            x = torch.arange(n * m, device=device).reshape(n, m)
                            y = torch.arange(r * o * m * p, device=device).reshape(r, o, m, p)
                            self.check_single_matmul(x, y, (r, o, n, p))

                            # 2d, 4d, inner dimensions Fortran
                            x = torch.arange(m * n, device=device).reshape(m, n).mT
                            y = torch.arange(r * o * p * m, device=device).reshape(r, o, p, m).mT
                            self.check_single_matmul(x, y, (r, o, n, p))

                            # 2d, 4d, inner dimensions non-contiguous
                            x = torch.arange(n * 2 * m, device=device).reshape(n, 2 * m)[:, ::2]
                            y = torch.arange(r * o * m * 2 * p, device=device).reshape(r, o, m, 2 * p)[:, :, :, ::2]
                            self.check_single_matmul(x, y, (r, o, n, p))

    def test_linear_algebra_scalar_raises(self, device) -> None:
        m = torch.randn(5, 5, device=device)
        v = torch.randn(5, device=device)
        s = torch.tensor(7, device=device)
        self.assertRaises(RuntimeError, lambda: torch.mv(m, s))
        self.assertRaises(RuntimeError, lambda: torch.addmv(v, m, s))

    @dtypes(torch.float32, torch.complex64)
    def test_cross(self, device, dtype):
        x = torch.rand(100, 3, 100, dtype=dtype, device=device)
        y = torch.rand(100, 3, 100, dtype=dtype, device=device)
        res1 = torch.cross(x, y)
        res2 = torch.tensor((), dtype=dtype, device=device)
        torch.cross(x, y, out=res2)
        self.assertEqual(res1, res2)

    @dtypes(torch.float32, torch.complex64)
    def test_linalg_cross(self, device, dtype):
        x = torch.rand(100, 3, 100, dtype=dtype, device=device)
        y = torch.rand(100, 3, 100, dtype=dtype, device=device)
        res1 = torch.linalg.cross(x, y, dim=1)
        res2 = torch.tensor((), dtype=dtype, device=device)
        torch.linalg.cross(x, y, dim=1, out=res2)
        self.assertEqual(res1, res2)

        # test for broadcastable inputs
        x = torch.rand(1, 3, 2, dtype=dtype, device=device)
        y = torch.rand(4, 3, 1, dtype=dtype, device=device)
        res1 = torch.linalg.cross(x, y, dim=1)
        res2 = torch.tensor((), dtype=dtype, device=device)
        torch.linalg.cross(x, y, dim=1, out=res2)
        self.assertEqual(res1, res2)

        # non contiguous case 1
        x = torch.rand((4, 4, 4, 3), dtype=dtype,
                       device=device).contiguous(memory_format=torch.channels_last)  # non-contiguous
        y = torch.rand((4, 4, 4, 3), dtype=dtype,
                       device=device).contiguous(memory_format=torch.channels_last)  # non-contiguous
        np_expected_ref = np.cross(x.cpu().numpy(), y.cpu().numpy(), axis=-1)
        res = torch.linalg.cross(x, y, dim=-1)
        # numpy reference compared to torch result
        self.assertEqual(res.cpu().numpy(), np_expected_ref)

        # non contiguous case 2
        x = torch.rand(1, 3, 2, dtype=dtype, device=device)  # contiguous
        y = torch.rand(1, 3, 4, dtype=dtype, device=device).permute(2, 1, 0)  # non-contiguous
        np_expected_ref = np.cross(x.cpu().numpy(), y.cpu().numpy(), axis=1)
        res = torch.linalg.cross(x, y, dim=1)
        # numpy reference compared to torch result
        self.assertEqual(res.cpu().numpy(), np_expected_ref)

        # non contiguous case 3
        x = torch.rand(2, 3, 1, dtype=dtype, device=device).permute(2, 1, 0)  # non-contiguous
        y = torch.rand(1, 3, 4, dtype=dtype, device=device).permute(2, 1, 0)  # non-contiguous
        np_expected_ref = np.cross(x.cpu().numpy(), y.cpu().numpy(), axis=1)
        res = torch.linalg.cross(x, y, dim=1)
        # numpy reference compared to torch result
        self.assertEqual(res.cpu().numpy(), np_expected_ref)

        # non contiguous case 4
        x = torch.randn(12, 3, device=device, dtype=dtype)[::2, :]  # non-contiguous
        y = torch.randn(18, 3, device=device, dtype=dtype)[::3, :]  # non-contiguous
        np_expected_ref = np.cross(x.cpu().numpy(), y.cpu().numpy(), axis=1)
        res = torch.linalg.cross(x, y, dim=1)
        # numpy reference compared to torch result
        self.assertEqual(res.cpu().numpy(), np_expected_ref)

        # non contiguous case 5
        x = torch.randn(1, device=device, dtype=dtype)  # contiguous
        y = torch.randn(6, device=device, dtype=dtype)[::2]  # non-contiguous
        np_expected_ref = np.cross(x.expand(3).cpu().numpy(), y.cpu().numpy())
        res = torch.linalg.cross(x, y)
        # numpy reference compared to torch result
        self.assertEqual(res.cpu().numpy(), np_expected_ref)

    @dtypes(torch.float32, torch.complex64)
    def test_cross_with_and_without_dim(self, device, dtype):
        x = torch.rand(100, 3, dtype=dtype, device=device)
        y = torch.rand(100, 3, dtype=dtype, device=device)
        res1 = torch.cross(x, y, dim=1)
        res2 = torch.cross(x, y, dim=-1)
        res3 = torch.cross(x, y)
        self.assertEqual(res1, res2)
        self.assertEqual(res1, res3)

    @dtypes(torch.float32, torch.complex64)
    def test_linalg_cross_with_and_without_dim(self, device, dtype):
        x = torch.rand(100, 3, dtype=dtype, device=device)
        y = torch.rand(100, 3, dtype=dtype, device=device)
        res1 = torch.linalg.cross(x, y, dim=1)
        res2 = torch.linalg.cross(x, y, dim=-1)
        res3 = torch.linalg.cross(x, y)
        self.assertEqual(res1, res2)
        self.assertEqual(res1, res3)

    def test_cross_errors(self, device):
        self.assertRaisesRegex(
            RuntimeError, "must match the size of tensor",
            lambda: torch.cross(torch.rand(100, 3, device=device), torch.rand(100, 3, 10, device=device)))
        self.assertRaisesRegex(
            RuntimeError, "must match the size of tensor",
            lambda: torch.cross(torch.rand(5, 3, device=device), torch.rand(3, 5, device=device)))
        self.assertRaisesRegex(
            RuntimeError, "no dimension of size 3 in input",
            lambda: torch.cross(torch.rand(5, 4, device=device), torch.rand(5, 4, device=device)))
        self.assertRaisesRegex(
            RuntimeError, "dimension 0 does not have size 3",
            lambda: torch.cross(torch.rand(5, 4, 3, device=device), torch.rand(5, 4, 3, device=device), dim=0))
        self.assertRaisesRegex(
            RuntimeError, "dimension -1 does not have size 3",
            lambda: torch.cross(torch.rand(5, 3, 4, device=device), torch.rand(5, 3, 4, device=device), dim=-1))
        self.assertRaisesRegex(
            IndexError, "Dimension out of range",
            lambda: torch.cross(torch.rand(5, 3, 4, device=device), torch.rand(5, 3, 4, device=device), dim=-5))

    def test_linalg_cross_errors(self, device):
        self.assertRaisesRegex(
            RuntimeError, "dimension -1 does not have size 3",
            lambda: torch.linalg.cross(torch.rand(5, 3, 4, device=device), torch.rand(5, 3, 4, device=device)))
        self.assertRaisesRegex(
            RuntimeError, "must match the size of tensor",
            lambda: torch.linalg.cross(torch.rand(100, 3, device=device), torch.rand(100, 3, 10, device=device)))
        self.assertRaisesRegex(
            RuntimeError, "must match the size of tensor",
            lambda: torch.linalg.cross(torch.rand(5, 3, device=device), torch.rand(3, 5, device=device)))
        self.assertRaisesRegex(
            RuntimeError, "dimension 0 does not have size 3",
            lambda: torch.linalg.cross(torch.rand(5, 4, 3, device=device), torch.rand(5, 4, 3, device=device), dim=0))
        self.assertRaisesRegex(
            RuntimeError, "dimension -1 does not have size 3",
            lambda: torch.linalg.cross(torch.rand(5, 3, 4, device=device), torch.rand(5, 3, 4, device=device), dim=-1))
        self.assertRaisesRegex(
            IndexError, "Dimension out of range",
            lambda: torch.linalg.cross(torch.rand(5, 3, 4, device=device), torch.rand(5, 3, 4, device=device), dim=-5))

    def test_renorm(self, device):
        m1 = torch.randn(20, 20, device=device)  # big enough to exercise vectorized path
        res1 = torch.tensor((), device=device)

        def renorm(matrix, value, dim, max_norm):
            m1 = matrix.transpose(dim, 0).contiguous()
            # collapse non-dim dimensions.
            m2 = m1.clone().resize_(m1.size(0), int(math.floor(m1.nelement() / m1.size(0))))
            norms = m2.norm(value, 1, True)
            # clip
            new_norms = norms.clone()
            new_norms[torch.gt(norms, max_norm)] = max_norm
            new_norms.div_(norms.add_(1e-7))
            # renormalize
            m1.mul_(new_norms.expand_as(m1))
            return m1.transpose(dim, 0)

        # note that the axis fed to torch.renorm is different (2~=1)
        maxnorm = m1.norm(2, 1).mean()
        m2 = renorm(m1, 2, 1, maxnorm)
        m1.renorm_(2, 1, maxnorm)
        self.assertEqual(m1, m2, atol=1e-5, rtol=0)
        self.assertEqual(m1.norm(2, 0), m2.norm(2, 0), atol=1e-5, rtol=0)

        m1 = torch.randn(3, 4, 5, device=device)
        m2 = m1.transpose(1, 2).contiguous().clone().resize_(15, 4)
        maxnorm = m2.norm(2, 0).mean()
        m2 = renorm(m2, 2, 1, maxnorm)
        m1.renorm_(2, 1, maxnorm)
        m3 = m1.transpose(1, 2).contiguous().clone().resize_(15, 4)
        self.assertEqual(m3, m2)
        self.assertEqual(m3.norm(2, 0), m2.norm(2, 0))

    @skipCPUIfNoLapack
    @skipCUDAIfNoCusolver
    @dtypes(*floating_and_complex_types())
    def test_ormqr(self, device, dtype):

        def run_test(batch, m, n, fortran_contiguous):
            A = make_tensor((*batch, m, n), dtype=dtype, device=device)
            reflectors, tau = torch.geqrf(A)
            if not fortran_contiguous:
                self.assertTrue(reflectors.mT.is_contiguous())
                reflectors = reflectors.contiguous()

            # Q is of size m x m
            Q, _ = torch.linalg.qr(A, mode='complete')
            C_right = make_tensor((*batch, m, n), dtype=dtype, device=device)
            C_left = make_tensor((*batch, n, m), dtype=dtype, device=device)

            expected = Q @ C_right
            actual = torch.ormqr(reflectors, tau, C_right, left=True, transpose=False)
            self.assertEqual(expected, actual)

            expected = C_left @ Q
            actual = torch.ormqr(reflectors, tau, C_left, left=False, transpose=False)
            self.assertEqual(expected, actual)

            expected = Q.mH @ C_right
            actual = torch.ormqr(reflectors, tau, C_right, left=True, transpose=True)
            self.assertEqual(expected, actual)

            expected = C_left @ Q.mH
            actual = torch.ormqr(reflectors, tau, C_left, left=False, transpose=True)
            self.assertEqual(expected, actual)

            # if tau is all zeros then the implicit matrix Q is the identity matrix
            # so the actual result should be C_right in this case
            zero_tau = torch.zeros_like(tau)
            actual = torch.ormqr(reflectors, zero_tau, C_right, left=True, transpose=False)
            self.assertEqual(C_right, actual)

        batches = [(), (0, ), (2, ), (2, 1)]
        ns = [5, 2, 0]
        for batch, (m, n), fortran_contiguous in product(batches, product(ns, ns), [True, False]):
            run_test(batch, m, n, fortran_contiguous)

    @skipCPUIfNoLapack
    @skipCUDAIfNoCusolver
    @dtypes(*floating_and_complex_types())
    def test_ormqr_errors_and_warnings(self, device, dtype):
        test_cases = [
            # input1 size, input2 size, input3 size, error regex
            ((10,), (2,), (2,), r"input must have at least 2 dimensions"),
            ((2, 2), (2,), (2,), r"other must have at least 2 dimensions"),
            ((10, 6), (20,), (10, 6), r"other.shape\[-2\] must be greater than or equal to tau.shape\[-1\]"),
            ((6, 6), (5,), (5, 5), r"other.shape\[-2\] must be equal to input.shape\[-2\]"),
            ((1, 2, 2), (2, 2), (1, 2, 2), r"batch dimensions of tau to be equal to input.shape\[:-2\]"),
            ((1, 2, 2), (1, 2), (2, 2, 2), r"batch dimensions of other to be equal to input.shape\[:-2\]"),
        ]
        for a_size, tau_size, c_size, error_regex in test_cases:
            a = make_tensor(a_size, dtype=dtype, device=device)
            tau = make_tensor(tau_size, dtype=dtype, device=device)
            c = make_tensor(c_size, dtype=dtype, device=device)
            with self.assertRaisesRegex(RuntimeError, error_regex):
                torch.ormqr(a, tau, c)

    def test_blas_empty(self, device):
        def fn(torchfn, *args, test_out=False, **kwargs):
            def call_torch_fn(*args, **kwargs):
                return torchfn(*tuple(torch.randn(shape, device=device) if isinstance(shape, tuple) else shape
                                      for shape in args), **kwargs)
            result = call_torch_fn(*args, **kwargs)
            if not test_out:
                return result
            else:
                out = torch.full_like(result, math.nan)
                out1 = call_torch_fn(*args, **kwargs, out=out)
                return out

        # mm, addmm
        self.assertEqual((0, 0), fn(torch.mm, (0, 0), (0, 0)).shape)
        self.assertEqual((0, 5), fn(torch.mm, (0, 0), (0, 5)).shape)
        self.assertEqual((5, 0), fn(torch.mm, (5, 0), (0, 0)).shape)
        self.assertEqual((3, 0), fn(torch.mm, (3, 2), (2, 0)).shape)
        self.assertEqual(torch.zeros((5, 6), device=device), fn(torch.mm, (5, 0), (0, 6)))
        self.assertEqual(torch.zeros((5, 6), device=device), fn(torch.mm, (5, 0), (0, 6), test_out=True))

        self.assertEqual((0, 0), fn(torch.addmm, (0, 0), (0, 0), (0, 0)).shape)
        self.assertEqual((0, 1), fn(torch.addmm, (1, ), (0, 17), (17, 1)).shape)
        t = torch.randn((5, 6), device=device)
        self.assertEqual(t, fn(torch.addmm, t, (5, 0), (0, 6)))
        self.assertEqual(t, fn(torch.addmm, t, (5, 0), (0, 6), test_out=True))

        # mv, addmv
        self.assertEqual((0,), fn(torch.mv, (0, 0), (0,)).shape)
        self.assertEqual((0,), fn(torch.mv, (0, 2), (2,)).shape)
        self.assertEqual(torch.zeros((3,), device=device), fn(torch.mv, (3, 0), (0,)))
        self.assertEqual(torch.zeros((3,), device=device), fn(torch.mv, (3, 0), (0,), test_out=True))

        self.assertEqual((0,), fn(torch.addmv, (0,), (0, 0), (0,)).shape)
        t = torch.randn((3,), device=device)
        self.assertEqual(t, fn(torch.addmv, t, (3, 0), (0,)))
        self.assertEqual(t, fn(torch.addmv, t, (3, 0), (0,), test_out=True))

        # bmm, baddbmm
        self.assertEqual((0, 0, 0), fn(torch.bmm, (0, 0, 0), (0, 0, 0)).shape)
        self.assertEqual((3, 0, 5), fn(torch.bmm, (3, 0, 0), (3, 0, 5)).shape)
        self.assertEqual((0, 5, 6), fn(torch.bmm, (0, 5, 0), (0, 0, 6)).shape)
        self.assertEqual(torch.zeros((3, 5, 6), device=device), fn(torch.bmm, (3, 5, 0), (3, 0, 6)))
        self.assertEqual(torch.zeros((3, 5, 6), device=device), fn(torch.bmm, (3, 5, 0), (3, 0, 6), test_out=True))

        self.assertEqual((0, 0, 0), fn(torch.baddbmm, (0, 0, 0), (0, 0, 0), (0, 0, 0)).shape)
        self.assertEqual((3, 0, 5), fn(torch.baddbmm, (3, 0, 5), (3, 0, 0), (3, 0, 5)).shape)
        self.assertEqual((0, 5, 6), fn(torch.baddbmm, (0, 5, 6), (0, 5, 0), (0, 0, 6)).shape)
        self.assertEqual((3, 5, 6), fn(torch.baddbmm, (3, 5, 6), (3, 5, 0), (3, 0, 6)).shape)
        c = torch.arange(30, dtype=torch.float32, device=device).reshape(3, 2, 5)
        self.assertEqual(-2 * c, fn(torch.baddbmm, c, (3, 2, 0), (3, 0, 5), beta=-2))  # Issue #33467
        self.assertEqual(-2 * c, fn(torch.baddbmm, c, (3, 2, 0), (3, 0, 5), beta=-2, test_out=True))  # Issue #33467

        # addbmm
        self.assertEqual((0, 0), fn(torch.addbmm, (0, 0), (0, 0, 0), (0, 0, 0)).shape)
        self.assertEqual((0, 5), fn(torch.addbmm, (0, 5), (3, 0, 0), (3, 0, 5)).shape)
        t = torch.randn((5, 6), device=device)
        self.assertEqual(t, fn(torch.addbmm, t, (0, 5, 0), (0, 0, 6)))
        self.assertEqual(t, fn(torch.addbmm, t, (0, 5, 0), (0, 0, 6), test_out=True))

        # matmul
        self.assertEqual(torch.tensor(0., device=device), fn(torch.matmul, (0,), (0,)))
        self.assertEqual(torch.tensor(0., device=device), fn(torch.matmul, (0,), (0,), test_out=True))
        self.assertEqual((0, 0), fn(torch.matmul, (0, 0), (0, 0)).shape)
        self.assertEqual((0, 0, 0), fn(torch.matmul, (0, 0, 0), (0, 0, 0)).shape)
        self.assertEqual((5, 0, 0), fn(torch.matmul, (5, 0, 0), (5, 0, 0)).shape)
        self.assertEqual(torch.zeros((5, 3, 4), device=device), fn(torch.matmul, (5, 3, 0), (5, 0, 4)))
        self.assertEqual(torch.zeros((5, 3, 4), device=device), fn(torch.matmul, (5, 3, 0), (5, 0, 4), test_out=True))

        # dot
        self.assertEqual(torch.tensor(0., device=device), fn(torch.dot, (0,), (0,)))
        self.assertEqual(torch.tensor(0., device=device), fn(torch.dot, (0,), (0,), test_out=True))

        if torch._C.has_lapack:
            # lu
            A_LU, pivots = fn(torch.lu, (0, 5, 5))
            self.assertEqual([(0, 5, 5), (0, 5)], [A_LU.shape, pivots.shape])
            A_LU, pivots = fn(torch.lu, (0, 0, 0))
            self.assertEqual([(0, 0, 0), (0, 0)], [A_LU.shape, pivots.shape])
            A_LU, pivots = fn(torch.lu, (2, 0, 0))
            self.assertEqual([(2, 0, 0), (2, 0)], [A_LU.shape, pivots.shape])

    @dtypesIfCUDA(*floating_and_complex_types_and(
                  *[torch.half] if not CUDA9 else [],
                  *[torch.bfloat16] if CUDA11OrLater and SM53OrLater else []
                  ))
    @dtypes(*all_types_and_complex_and(torch.bfloat16))
    def test_blas_alpha_beta_empty(self, device, dtype):
        # This test is disabled on CUDA 9 due to:
        # See: https://github.com/pytorch/pytorch/issues/31006
        if dtype is torch.bfloat16 and self.device_type == 'xla':
            # TODO (@zasdfgbnm): this causes the following error on test
            # TestTorchDeviceTypeXLA.test_blas_alpha_beta_empty_xla_bfloat16:
            #
            #   RuntimeError: _th_equal not supported on CPUType for BFloat16
            return
        # ensure beta is respected
        value = 11
        input = torch.full((2,), value, dtype=dtype, device=device)
        mat = torch.ones((2, 0), dtype=dtype, device=device)
        vec = torch.ones((0,), dtype=dtype, device=device)
        out = torch.empty((2,), dtype=dtype, device=device)
        if dtype.is_complex:
            alpha = 6 + 7j
            beta = 3 + 4j
        else:
            alpha = 6
            beta = 3
        self.assertEqual(torch.full((2,), beta * value, dtype=dtype, device=device),
                         torch.addmv(input=input, mat=mat, vec=vec, alpha=alpha, beta=beta))
        self.assertEqual(torch.full((2,), beta * value, dtype=dtype, device=device),
                         torch.addmv(input=input, mat=mat, vec=vec, alpha=alpha, beta=beta, out=out))

        # torch.addmm
        input = torch.full((2, 3), value, dtype=dtype, device=device)
        mat2 = torch.ones((0, 3), dtype=dtype, device=device)
        out = torch.empty((2, 3), dtype=dtype, device=device)
        self.assertEqual(torch.full((2, 3), beta * value, dtype=dtype, device=device),
                         torch.addmm(input=input, mat1=mat, mat2=mat2, alpha=alpha, beta=beta))
        self.assertEqual(torch.full((2, 3), beta * value, dtype=dtype, device=device),
                         torch.addmm(input=input, mat1=mat, mat2=mat2, alpha=alpha, beta=beta, out=out))

    @dtypes(*floating_and_complex_types_and(torch.half, torch.bfloat16))
    def test_blas_nan_out(self, device, dtype):
        # These functions should work correctly with NaN filled outputs,
        # but need special handling, see [NOTE: cpu_zero]
        b = 3
        n = 5
        m = 7
        p = 11

        # torch.mv
        nm = torch.randn((m, n), device=device).t()
        _m = torch.randn((), device=device).expand(m)
        _m_out = torch.full((m,), float('nan'), device=device)
        self.assertEqual(torch.mv(nm, _m), torch.mv(nm, _m, out=_m_out))
        self.assertEqual(0, torch.isnan(torch.mv(nm, _m)).sum())

        # torch.mm
        mp = torch.randn((p, m), device=device).t()
        np_out = torch.full((n, p), float('nan'), device=device)
        self.assertEqual(torch.mm(nm, mp), torch.mm(nm, mp, out=np_out))

        # torch.bmm
        bnm = torch.randn((b, m, n), device=device).transpose(1, 2)
        bmp = torch.randn((b, p, m), device=device).transpose(1, 2)
        bnp_out = torch.full((b, n, p), float('nan'), device=device)
        self.assertEqual(torch.bmm(bnm, bmp), torch.bmm(bnm, bmp, out=bnp_out))

    @onlyCPU  # not supported by CUBLAS
    def test_blas_mv_large_input(self, device):
        # This would previously fail if the allocated output had NaNs, see:
        # https://github.com/pytorch/pytorch/issues/31663 and [NOTE: cpu_zero]
        n = 3000
        m = 200

        nm = torch.randn((m, n), device=device).t()
        _m = torch.randn((), device=device).expand(m)
        _m_out = torch.full((m,), 0., device=device)

        self.assertEqual(torch.mv(nm, _m), torch.mv(nm, _m, out=_m_out))

    @onlyCPU
    def test_renorm_ps(self, device):
        # full reduction
        x = torch.randn(5, 5)
        xn = x.numpy()
        for p in [1, 2, 3, 4, inf]:
            res = x.renorm(p, 1, 1)
            expected = x / x.norm(p, 0, keepdim=True).clamp(min=1)
            self.assertEqual(res, expected, msg="renorm failed for {}-norm".format(p))

    @skipCPUIfNoLapack
    @skipCUDAIfNoCusolver
    @dtypes(*floating_and_complex_types())
    def test_householder_product(self, device, dtype):
        def generate_reflectors_and_tau(A):
            """
            This function uses numpy.linalg.qr with mode "raw" to extract output of LAPACK's geqrf.
            There is torch.geqrf function but it doesn't work with complex-valued input.
            """
            if A.numel() > 0:
                A_cpu = A.cpu()
                flattened_batch_shape = [-1, *A_cpu.shape[-2:]]
                reflectors = torch.empty_like(A_cpu).view(*flattened_batch_shape)
                tau_shape = [*A_cpu.shape[:-2], A_cpu.shape[-1]]
                tau = torch.empty(tau_shape, dtype=dtype).view(-1, A_cpu.shape[-1])
                for A_i, reflectors_i, tau_i in zip(A_cpu.contiguous().view(*flattened_batch_shape), reflectors, tau):
                    reflectors_tmp, tau_i[:] = map(torch.from_numpy, np.linalg.qr(A_i, mode='raw'))
                    reflectors_i[:] = reflectors_tmp.T
                reflectors = reflectors.view(*A_cpu.shape)
                tau = tau.view(tau_shape)
                return reflectors.to(A.device), tau.to(A.device)

            reflectors = torch.empty_like(A)
            tau = torch.empty(*A.shape[:-2], A.shape[-1], dtype=dtype, device=device)
            return reflectors, tau

        def run_test(shape):
            A = torch.randn(*shape, dtype=dtype, device=device)
            reflectors, tau = generate_reflectors_and_tau(A)
            expected, _ = torch.linalg.qr(A)
            actual = torch.linalg.householder_product(reflectors, tau)
            # torch.linalg.qr does not work correctly for zero batch dimension tensors
            # see https://github.com/pytorch/pytorch/issues/50576
            if (A.numel() > 0):
                self.assertEqual(expected, actual)
            else:
                self.assertTrue(actual.shape == shape)

            # if tau is empty and A is not the result should be a matrix with ones on the diagonal
            if (A.numel() > 0):
                tau_empty = torch.empty(*shape[:-2], 0, dtype=dtype, device=device)
                identity_mat = torch.zeros_like(reflectors)
                identity_mat.diagonal(dim1=-1, dim2=-2)[:] = 1
                actual = torch.linalg.householder_product(reflectors, tau_empty)
                self.assertEqual(actual, identity_mat)

            out = torch.empty_like(A)
            ans = torch.linalg.householder_product(reflectors, tau, out=out)
            self.assertEqual(ans, out)
            if (A.numel() > 0):
                self.assertEqual(expected, out)

        shapes = [(0, 0), (5, 0),  # Empty matrix
                  (5, 5), (5, 3),  # Single matrix
                  (0, 0, 0), (0, 5, 5), (0, 5, 3),  # Zero batch dimension tensors
                  (2, 5, 5), (2, 5, 3),  # 3-dim tensors
                  (2, 1, 5, 5), (2, 1, 5, 3)]  # 4-dim tensors
        for shape in shapes:
            run_test(shape)

    @skipCPUIfNoLapack
    @skipCUDAIfNoCusolver
    def test_householder_product_errors_and_warnings(self, device):
        test_cases = [
            # input1 size, input2 size, error regex
            ((10,), (2,), r"input must have at least 2 dimensions"),
            ((10, 6), (20,), r"input.shape\[-1\] must be greater than or equal to tau.shape\[-1\]"),
            ((6, 10), (5,), r"input.shape\[-2\] must be greater than or equal to input.shape\[-1\]"),
        ]
        for a_size, tau_size, error_regex in test_cases:
            a = torch.rand(*a_size, device=device)
            tau = torch.rand(*tau_size, device=device)
            with self.assertRaisesRegex(RuntimeError, error_regex):
                torch.linalg.householder_product(a, tau)

        # if out tensor with wrong shape is passed a warning is given
        reflectors = torch.randn(3, 3, device=device)
        tau = torch.randn(3, device=device)
        out = torch.empty(2, 3, device=device)
        with warnings.catch_warnings(record=True) as w:
            # Trigger warning
            torch.linalg.householder_product(reflectors, tau, out=out)
            # Check warning occurs
            self.assertEqual(len(w), 1)
            self.assertTrue("An output with one or more elements was resized" in str(w[-1].message))

        # dtypes should be safely castable
        out = torch.empty_like(reflectors).to(torch.int)
        with self.assertRaisesRegex(RuntimeError, "but got result with dtype Int"):
            torch.linalg.householder_product(reflectors, tau, out=out)

        with self.assertRaisesRegex(RuntimeError, "tau dtype Int does not match input dtype"):
            torch.linalg.householder_product(reflectors, tau.to(torch.int))

        if torch.cuda.is_available():
            # device of out and input should match
            wrong_device = 'cpu' if self.device_type != 'cpu' else 'cuda'
            out = torch.empty_like(reflectors).to(wrong_device)
            with self.assertRaisesRegex(RuntimeError, "Expected all tensors to be on the same device"):
                torch.linalg.householder_product(reflectors, tau, out=out)

            # device of tau and input should match
            wrong_device = 'cpu' if self.device_type != 'cpu' else 'cuda'
            tau = tau.to(wrong_device)
            with self.assertRaisesRegex(RuntimeError, "Expected all tensors to be on the same device"):
                torch.linalg.householder_product(reflectors, tau)

    @precisionOverride({torch.float32: 1e-4, torch.complex64: 1e-4})
    @skipCUDAIfNoMagmaAndNoCusolver
    @skipCPUIfNoLapack
    @dtypes(*floating_and_complex_types())
    def test_linalg_lu_factor_and_lu(self, device, dtype):
        # Tests lu, linalg.lu_factor and linalg.lu_factor_ex
        from torch.testing._internal.common_utils import random_matrix

        def run_test(A, pivot, singular, fn):
            k = min(A.shape[-2:])
            batch = A.shape[:-2]
            check_errors = (fn == torch.linalg.lu_factor)
            if singular and check_errors:
                # It may or may not throw as the LU decomposition without pivoting
                # may still succeed for singular matrices
                try:
                    LU, pivots = fn(A, pivot=pivot)
                except RuntimeError:
                    return
            else:
                LU, pivots = fn(A, pivot=pivot)[:2]

            self.assertEqual(LU.size(), A.shape)
            self.assertEqual(pivots.size(), batch + (k,))

            if not pivot:
                self.assertEqual(pivots, torch.arange(1, 1 + k, device=device, dtype=torch.int32).expand(batch + (k, )))

            P, L, U = torch.lu_unpack(LU, pivots)

            self.assertEqual(P @ L @ U, A)

        sizes = ((3, 3), (5, 5), (4, 2), (3, 4), (0, 0), (0, 1), (1, 0))
        batches = ((0,), (2,), (3,), (1, 0), (3, 5))
        # Non pivoting just implemented for CUDA
        pivots = (True, False) if self.device_type == "cuda" else (True,)
        fns = (partial(torch.lu, get_infos=True), torch.linalg.lu_factor, torch.linalg.lu_factor_ex)
        for ms, batch, pivot, singular, fn in itertools.product(sizes, batches, pivots, (True, False), fns):
            m, n = ms
            A = random_matrix(m, n, *batch, singular=singular, dtype=dtype, device=device)
            # Just do one of them on singular matrices
            if A.numel() == 0 and not singular:
                continue
            run_test(A, pivot, singular, fn)

            # Reproducer of a magma bug,
            # see https://bitbucket.org/icl/magma/issues/13/getrf_batched-kernel-produces-nans-on
            # This is also a bug in cuSOLVER < 11.3
            if (dtype == torch.double
               and singular
               and (torch.version.cuda is None or
                    torch.version.cuda.split('.') >= ["11", "3"])):
                A = torch.ones(batch + ms, dtype=dtype, device=device)
                run_test(A, pivot, singular, fn)

        # Info should be positive for rank deficient matrices
        A = torch.ones(5, 3, 3, device=device)
        self.assertTrue((torch.linalg.lu_factor_ex(A, pivot=True).info >= 0).all())

        if self.device_type == 'cpu':
            # Error checking, no pivoting variant on CPU
            with self.assertRaisesRegex(RuntimeError, 'LU without pivoting is not implemented on the CPU'):
                torch.lu(torch.empty(1, 2, 2), pivot=False)

            with self.assertRaisesRegex(RuntimeError, 'LU without pivoting is not implemented on the CPU'):
                torch.linalg.lu_factor(torch.empty(1, 2, 2), pivot=False)

    @skipCPUIfNoLapack
    @skipCUDAIfNoMagma
    @dtypes(torch.float, torch.double, torch.cfloat, torch.cdouble)
    @skipCUDAIfRocm
    @precisionOverride({torch.float: 1e-3})
    def test_lu_unpack(self, device, dtype):
        def run_test(pivot):
            for shape in ((3, 3), (5, 3, 3), (7, 3, 5, 5), (7, 5, 3, 3, 3)):
                a = torch.randn(*shape, dtype=dtype, device=device)
                a_lu, p = torch.lu(a, pivot=pivot)
                p_ref, l_ref, u_ref = torch.lu_unpack(a_lu, p)
                self.assertEqual(p_ref.matmul(l_ref.matmul(u_ref)), a)
            for shape in ((3, 3), (5, 3, 3), (7, 3, 5, 5), (7, 5, 3, 3, 3),
                          (3, 5), (5, 3), (3, 3, 5), (3, 5, 3),
                          (7, 5, 3, 5, 3), (7, 5, 3, 3, 5),
                          # empty tensors
                          (0, 0), (0, 0, 0), (0, 3, 3)
                          ):
                a = make_tensor(shape, dtype=dtype, device=device, low=-0.1, high=+0.1)
                a_lu, p = torch.lu(a, pivot=pivot)
                p_ref, l_ref, u_ref = torch.lu_unpack(a_lu, p)
                self.assertEqual(p_ref.matmul(l_ref.matmul(u_ref)), a)

        run_test(True)

        if self.device_type == 'cuda':
            run_test(False)

    @skipCPUIfNoLapack
    @skipCUDAIfNoMagma
    @dtypes(torch.double)
    def test_lu_unpack_check_input(self, device, dtype):
        x = torch.rand(5, 5, 5, device=device, dtype=dtype)
        lu_data, lu_pivots = torch.lu(x, pivot=True)

        with self.assertRaisesRegex(RuntimeError, "torch.int32 dtype"):
            torch.lu_unpack(lu_data, lu_pivots.long())
        with self.assertRaisesRegex(RuntimeError, "contiguous tensor"):
            torch.lu_unpack(lu_data, lu_pivots.mT)

        # check that onces flags are unset, Nones are returned
        p, l, u = torch.lu_unpack(lu_data, lu_pivots, unpack_data=False)
        self.assertTrue((l == u) and l is None)
        p, l, u = torch.lu_unpack(lu_data, lu_pivots, unpack_pivots=False)
        self.assertTrue(p is None)
        p, l, u = torch.lu_unpack(lu_data, lu_pivots, unpack_data=False, unpack_pivots=False)
        self.assertTrue((p == l == u) and p is None)

    @skipCUDAIfNoMagma
    @skipCPUIfNoLapack
    @dtypes(torch.double)
    @skipCUDAIfRocm
    def test_lobpcg_basic(self, device, dtype):
        self._test_lobpcg_method(device, dtype, 'basic')

    @skipCUDAIfNoMagma
    @skipCPUIfNoLapack
    @dtypes(torch.double)
    @skipCUDAIfRocm
    def test_lobpcg_ortho(self, device, dtype):
        self._test_lobpcg_method(device, dtype, 'ortho')

    def _test_lobpcg_method(self, device, dtype, method):
        from torch.testing._internal.common_utils import random_symmetric_pd_matrix, random_sparse_pd_matrix
        from torch._linalg_utils import matmul, qform
        from torch._lobpcg import lobpcg

        def test_tracker(worker):
            k = worker.iparams['k']
            nc = worker.ivars['converged_count']
            if k <= nc:
                tol = worker.fparams['tol']
                rerr = worker.tvars['rerr']
                X = worker.X
                E = worker.E
                B = worker.B
                A = worker.A
                dtype = X.dtype
                device = X.device

                # Check convergence
                self.assertLessEqual(rerr[:k].max(), tol)

                # Check B-orthogonality
                I = torch.eye(k, k, dtype=dtype, device=device)
                self.assertEqual(qform(B, X[:, :k]), I)

                # Check block equation
                self.assertEqual(qform(A, X[:, :k]) / E[:k], I, atol=0.2, rtol=0)

        orig_lobpcg = lobpcg

        def lobpcg(*args, **kwargs):
            kwargs['tracker'] = test_tracker
            kwargs['niter'] = 1000
            kwargs['method'] = method
            kwargs['tol'] = 1e-8
            return orig_lobpcg(*args, **kwargs)
        prec = 5e-4

        # check dense input
        mm = torch.matmul
        for batches in [(), (2,), (2, 3)]:
            for m, n, k in [
                    (9, 3, 1),
                    (9, 3, 2),
                    (9, 2, 2),
                    (100, 15, 5),
            ]:
                # skip tests that are known to fail with the basic
                # LOBPCG method due to calling cholesky on singular
                # input
                if method == 'basic' and (m, n, k) in [(9, 2, 2), (100, 15, 5)]:
                    continue
                A = random_symmetric_pd_matrix(m, *batches, device=device, dtype=dtype)
                B = random_symmetric_pd_matrix(m, *batches, device=device, dtype=dtype)

                # classical eigenvalue problem, smallest eigenvalues
                E, V = lobpcg(A, k=k, n=n, largest=False)
                self.assertEqual(E.shape, batches + (k,))
                self.assertEqual(V.shape, batches + (m, k))
                self.assertEqual(matmul(A, V), mm(V, E.diag_embed()), atol=prec, rtol=0)
                e = torch.symeig(A)[0]
                e_smallest = e[..., :k]
                self.assertEqual(E, e_smallest)

                # classical eigenvalue problem, largest eigenvalues
                E, V = lobpcg(A, k=k, n=n, largest=True)
                e_largest, _ = torch.sort(e[..., -k:], descending=True)
                self.assertEqual(E, e_largest, atol=prec, rtol=0)
                self.assertEqual(matmul(A, V), mm(V, E.diag_embed()), atol=prec, rtol=0)

                # generalized eigenvalue problem, smallest eigenvalues
                E, V = lobpcg(A, B=B, k=k, n=n, largest=False)
                self.assertEqual(matmul(A, V), mm(matmul(B, V), E.diag_embed()), atol=prec, rtol=0)

                # generalized eigenvalue problem, largest eigenvalues
                E, V = lobpcg(A, B=B, k=k, n=n, largest=True)
                self.assertEqual(matmul(A, V) / E.max(), mm(matmul(B, V), (E / E.max()).diag_embed()),
                                 atol=prec, rtol=0)

        # check sparse input
        for m, n, k, density in [
                (5, 1, 1, 0.8),
                (9, 3, 2, 0.5),
                (100, 1, 1, 0.1),
                (1000, 7, 3, 0.01),
        ]:
            # skip tests that are known to fail with the basic LOBCG
            # method due to insufficient accuracy
            if method == 'basic' and (m, n, k, density) in [(1000, 7, 3, 0.01)]:
                continue
            A = random_sparse_pd_matrix(m, density=density, device=device, dtype=dtype)
            B = random_sparse_pd_matrix(m, density=density, device=device, dtype=dtype)
            A_eigenvalues = torch.arange(1, m + 1, dtype=dtype) / m
            e_smallest = A_eigenvalues[..., :k]
            e_largest, _ = torch.sort(A_eigenvalues[..., -k:], descending=True)

            # classical eigenvalue problem, smallest eigenvalues
            E, V = lobpcg(A, k=k, n=n, largest=False)
            self.assertEqual(E, e_smallest)
            self.assertEqual(matmul(A, V), mm(V, E.diag_embed()), atol=prec, rtol=0)

            # classical eigenvalue problem, largest eigenvalues
            E, V = lobpcg(A, k=k, n=n, largest=True)
            self.assertEqual(matmul(A, V), mm(V, E.diag_embed()), atol=prec, rtol=0)
            self.assertEqual(E, e_largest)

            # generalized eigenvalue problem, smallest eigenvalues
            E, V = lobpcg(A, B=B, k=k, n=n, largest=False)
            self.assertEqual(matmul(A, V), matmul(B, mm(V, E.diag_embed())), atol=prec, rtol=0)

            # generalized eigenvalue problem, largest eigenvalues
            E, V = lobpcg(A, B=B, k=k, n=n, largest=True)
            self.assertEqual(matmul(A, V) / E.max(), mm(matmul(B, V), (E / E.max()).diag_embed()),
                             atol=prec, rtol=0)

    @skipCPUIfNoLapack
    @onlyCPU
    @dtypes(torch.double)
    def test_lobpcg_torchscript(self, device, dtype):
        from torch.testing._internal.common_utils import random_sparse_pd_matrix
        from torch._linalg_utils import matmul as mm

        lobpcg = torch.jit.script(torch.lobpcg)

        m = 500
        k = 5
        A1 = random_sparse_pd_matrix(m, density=2.0 / m, device=device, dtype=dtype)
        X1 = torch.randn((m, k), dtype=dtype, device=device)
        E1, V1 = lobpcg(A1, X=X1)
        eq_err = torch.norm((mm(A1, V1) - V1 * E1), 2) / E1.max()
        self.assertLess(eq_err, 1e-6)

    @unittest.skipIf(not TEST_SCIPY or (TEST_SCIPY and scipy.__version__ < '1.4.1'), "Scipy not found or older than 1.4.1")
    @skipCPUIfNoLapack
    @onlyCPU
    @dtypes(torch.double)
    def test_lobpcg_scipy(self, device, dtype):
        """Compare torch and scipy.sparse.linalg implementations of lobpcg
        """
        import time
        from torch.testing._internal.common_utils import random_sparse_pd_matrix
        from torch._linalg_utils import matmul as mm
        from scipy.sparse.linalg import lobpcg as scipy_lobpcg
        import scipy.sparse

        def toscipy(A):
            if A.layout == torch.sparse_coo:
                values = A.coalesce().values().cpu().numpy().copy()
                indices = A.coalesce().indices().cpu().numpy().copy()
                return scipy.sparse.coo_matrix((values, (indices[0], indices[1])), A.shape)
            return A.cpu().numpy().copy()

        niter = 1000
        repeat = 10
        m = 500   # size of the square matrix
        k = 7     # the number of requested eigenpairs
        A1 = random_sparse_pd_matrix(m, density=2.0 / m, device=device, dtype=dtype)
        B1 = random_sparse_pd_matrix(m, density=2.0 / m, device=device, dtype=dtype)
        X1 = torch.randn((m, k), dtype=dtype, device=device)

        A2 = toscipy(A1)
        B2 = toscipy(B1)
        X2 = toscipy(X1)

        lambdas1 = []

        def tracker(worker):
            lambdas1.append(worker.E[:])

        tol = 1e-8
        # tol for scipy lobpcg will be choosed so that the number of
        # iterations will be equal or very close to pytorch lobpcg
        # (that is around 170-180)

        # Standard eigenvalue problem
        E1, V1 = torch.lobpcg(A1, X=X1, niter=niter, largest=True, tracker=tracker, tol=tol)
        E2, V2, lambdas2 = scipy_lobpcg(A2, X2, maxiter=niter, largest=True, retLambdaHistory=True, tol=1.1 * tol)
        iters1 = len(lambdas1)
        iters2 = len(lambdas2)
        self.assertLess(abs(iters1 - iters2), 0.05 * max(iters1, iters2))

        E2a, V2a = scipy_lobpcg(A2, X2, maxiter=niter, largest=False)

        eq_err = torch.norm((mm(A1, V1) - V1 * E1), 2) / E1.max()
        eq_err_scipy = (abs(A2.dot(V2) - V2 * E2)**2).sum() ** 0.5 / E2.max()
        self.assertLess(eq_err, 1e-6)        # std
        self.assertLess(eq_err_scipy, 1e-6)  # std

        self.assertEqual(E1, torch.from_numpy(E2.copy()))

        # Generalized eigenvalue problem
        lambdas1 = []

        def tracker(worker):
            lambdas1.append(worker.E[:])

        E1, V1 = torch.lobpcg(A1, B=B1, X=X1, niter=niter, largest=True, tracker=tracker, tol=tol)
        E2, V2, lambdas2 = scipy_lobpcg(A2, X2, B=B2, maxiter=niter, largest=True, retLambdaHistory=True, tol=39 * tol)
        E2a, V2a = scipy_lobpcg(A2, X2, B=B2, maxiter=niter, largest=False)
        iters1 = len(lambdas1)
        iters2 = len(lambdas2)
        self.assertLess(abs(iters1 - iters2), 0.05 * max(iters1, iters2))

        eq_err = torch.norm((mm(A1, V1) - mm(B1, V1) * E1), 2) / E1.max()
        eq_err_scipy = (abs(A2.dot(V2) - B2.dot(V2) * E2)**2).sum() ** 0.5 / E2.max()
        self.assertLess(eq_err, 1e-6)        # general
        self.assertLess(eq_err_scipy, 1e-6)  # general

        self.assertEqual(E1, torch.from_numpy(E2.copy()))

        # Timings
        elapsed_ortho = 0
        elapsed_ortho_general = 0
        elapsed_scipy = 0
        elapsed_general_scipy = 0
        for i in range(repeat):
            start = time.time()
            torch.lobpcg(A1, X=X1, niter=niter, method='ortho', tol=tol)
            end = time.time()
            elapsed_ortho += end - start

            start = time.time()
            torch.lobpcg(A1, X=X1, B=B1, niter=niter, method='ortho', tol=tol)
            end = time.time()
            elapsed_ortho_general += end - start

            start = time.time()
            scipy_lobpcg(A2, X2, maxiter=niter, tol=1.1 * tol)
            end = time.time()
            elapsed_scipy += end - start

            start = time.time()
            scipy_lobpcg(A2, X2, B=B2, maxiter=niter, tol=39 * tol)
            end = time.time()
            elapsed_general_scipy += end - start

        elapsed_ortho_ms = 1000.0 * elapsed_ortho / repeat
        elapsed_ortho_general_ms = 1000.0 * elapsed_ortho_general / repeat
        elapsed_scipy_ms = 1000.0 * elapsed_scipy / repeat
        elapsed_general_scipy_ms = 1000.0 * elapsed_general_scipy / repeat

        print('''
CPU timings: torch.lobpcg vs scipy.sparse.linalg.lobpcg
-------------------------------------------------------
              | standard    | generalized | method
torch.lobpcg  | {:10.2f}  | {:10.2f}  | ortho
scipy_lobpcg  | {:10.2f}  | {:10.2f}  | N/A
-(input size: {:4}, eigenpairs:{:2}, units: ms per call)-
        '''.format(elapsed_ortho_ms, elapsed_ortho_general_ms,
                   elapsed_scipy_ms, elapsed_general_scipy_ms,
                   m, k))

        # Handling of very small tolerence
        tol = 1e-100

        lambdas1 = []

        def tracker(worker):
            lambdas1.append(worker.E[:])

        E1, V1 = torch.lobpcg(A1, X=X1, niter=niter, largest=True, tracker=tracker, tol=tol)
        iters1 = len(lambdas1)
        eq_err = torch.norm((mm(A1, V1) - V1 * E1), 2) / E1.max()

        try:
            E2, V2, lambdas2 = scipy_lobpcg(A2, X2, maxiter=niter, largest=True, retLambdaHistory=True, tol=tol)
            iters2 = len(lambdas2)
            eq_err_scipy = (abs(A2.dot(V2) - V2 * E2)**2).sum() ** 0.5 / E2.max()
        except Exception as msg:
            print('Calling scipy_lobpcg failed [standard]:', msg)
            iters2 = -1
            eq_err_scipy = -1

        lambdas1 = []

        def tracker(worker):
            lambdas1.append(worker.E[:])

        E1, V1 = torch.lobpcg(A1, X=X1, B=B1, niter=niter, largest=True, tracker=tracker, tol=tol)
        iters1_general = len(lambdas1)
        eq_err_general = torch.norm((mm(A1, V1) - mm(B1, V1) * E1), 2) / E1.max()

        try:
            E2, V2, lambdas2 = scipy_lobpcg(A2, X2, B=B2, maxiter=niter, largest=True, retLambdaHistory=True, tol=tol)
            iters2_general = len(lambdas2)
            eq_err_general_scipy = (abs(A2.dot(V2) - B2.dot(V2) * E2)**2).sum() ** 0.5 / E2.max()
        except Exception as msg:
            print('Calling scipy_lobpcg failed [generalized]:', msg)
            iters2_general = -1
            eq_err_general_scipy = -1

        print('''\
Handling of small tol={:6.0e}: torch.lobpcg vs scipy.sparse.linalg.lobpcg
----------------------------------------------------------------------------
              | standard    | generalized |  niter | method
torch.lobpcg  | {:10.2e}  | {:10.2e}  | {:6} | ortho
scipy_lobpcg  | {:10.2e}  | {:10.2e}  | {:6} | N/A
---(input size: {:4}, eigenpairs:{:2}, units: relative error, maxiter={:4})---
'''.format(tol, eq_err, eq_err_general, iters1, eq_err_scipy, eq_err_general_scipy, iters2, m, k, niter))

    def _test_addmm_addmv(self, f, t, m, v, *, alpha=None, beta=None, transpose_out=False, activation=None):
        dtype = t.dtype
        numpy_dtype = dtype
        if dtype in {torch.bfloat16}:
            numpy_dtype = torch.float
        if dtype.is_complex:
            alpha = 0.9 + 0.3j if alpha is None else alpha
            beta = 0.5 + 0.6j if beta is None else beta
        else:
            alpha = 1.2 if alpha is None else alpha
            beta = 0.8 if beta is None else beta
        res1 = f(t, m, v, alpha=alpha, beta=beta)
        res2 = torch.full_like(res1, math.nan)
        if transpose_out:
            res2 = res2.t().clone(memory_format=torch.contiguous_format).t()
        f(t, m, v, alpha=alpha, beta=beta, out=res2)
        res3 = alpha * (m.to(numpy_dtype).cpu().numpy() @ v.to(numpy_dtype).cpu().numpy())
        if beta != 0:
            res3 += (beta * t).to(numpy_dtype).cpu().numpy()
        if activation == "relu":
            res3 = res3 * (res3 > 0)
        else:
            assert activation is None, f"unsupported activation {activation}"
        res3 = torch.from_numpy(res3).to(dtype)
        self.assertEqual(res1, res2)
        self.assertEqual(res1, res3)

    @precisionOverride({torch.bfloat16: 1e-0, torch.half: 5e-4, torch.float: 1e-4, torch.double: 1e-8,
                        torch.cfloat: 1e-4, torch.cdouble: 1e-8})
    @dtypesIfCUDA(*floating_and_complex_types_and(
                  *[torch.bfloat16] if TEST_WITH_ROCM or (CUDA11OrLater and SM53OrLater) else [],
                  *[torch.half] if not TEST_WITH_ROCM else []))
    @dtypes(torch.bfloat16, torch.float, torch.double, torch.cfloat, torch.cdouble)
    def test_addmv(self, device, dtype):
        # have to use torch.randn(...).to(bfloat16) instead of
        # torch.randn(..., dtype=bfloat16). randn does not support
        # bfloat16 yet.
        # "*0.2" to reduce errors for low precision
        ts = [
            0.2 * torch.randn(50, device=device).to(dtype),
            0.2 * torch.randn(1, device=device).to(dtype).expand(50),
        ]
        vs = [
            0.2 * torch.randn(100, device=device).to(dtype),
            0.2 * torch.ones(1, device=device).to(dtype).expand(100),  # to reduce errors for low precision
        ]
        ms = [
            # 0d
            0.2 * torch.ones((), device=device).to(dtype).expand(50, 100),  # to reduce errors for low precision
            # 1d
            0.2 * torch.randn((1, 100), device=device).to(dtype).expand(50, 100),
            # this initialization reduces errors for low precision for broadcasted matrices
            # by making sure that intermediate and result values are exactly representable
            # in low precision type
            0.2 * torch.randint(3, (50, 1), dtype=torch.float, device=device).to(dtype).expand(50, 100),
            # 2d
            0.2 * torch.randn((50, 100), device=device).to(dtype),
            0.2 * torch.randn((100, 50), device=device).to(dtype).t(),
        ]
        for m, v, t in itertools.product(ms, vs, ts):
            self._test_addmm_addmv(torch.addmv, t, m, v)
        # Test beta=0, t=nan
        t = torch.full((50,), math.nan, device=device).to(dtype)
        for m, v in itertools.product(ms, vs):
            self._test_addmm_addmv(torch.addmv, t, m, v, beta=0)

    @dtypesIfCUDA(*floating_types_and(*[torch.bfloat16] if TEST_WITH_ROCM or (CUDA11OrLater and
                  SM53OrLater) else []))
    @dtypes(torch.float, torch.double)
    def test_addmv_rowmajor_colmajor_incx_incy_lda(self, device, dtype):
        # tests (o, s)*(s).  o is output size, s is summed size.
        o = 5
        s = 3
        a_data = torch.arange(1, o * s + 1, device=device, dtype=dtype).view(o, s)
        x_data = torch.arange(1, s + 1, 1, device=device, dtype=dtype)
        y_data = torch.ones(o, device=device, dtype=dtype)
        control = torch.tensor([15., 33., 51., 69., 87.], device=device, dtype=dtype)

        def _test(row_major, incx, incy, lda_tail):
            if row_major:
                a_storage = torch.full((o, s + lda_tail), float('nan'), device=device, dtype=dtype)
            else:
                a_storage = torch.full((s, o + lda_tail), float('nan'), device=device, dtype=dtype).permute(1, 0)
            a = a_storage[:o, :s].copy_(a_data)

            x_storage = torch.full((s, incx), float('nan'), device=device, dtype=dtype)
            x = x_storage[:, 0].copy_(x_data)

            y_storage = torch.full((o, incy), float('nan'), device=device, dtype=dtype)
            y = y_storage[:, 0].copy_(y_data)

            self._test_addmm_addmv(torch.addmv, y, a, x)

        for row_major, incx, incy, lda_tail in itertools.product((False, True), (1, 2), (1, 2), (0, 1)):
            _test(row_major, incx, incy, lda_tail)

<<<<<<< HEAD
    def _test_addmm_impl(self, func, activation, device, dtype):
=======
    @precisionOverride({torch.double: 1e-8, torch.float: 1e-4, torch.bfloat16: 0.6,
                        torch.half: 1e-1, torch.cfloat: 1e-4, torch.cdouble: 1e-8})
    @dtypesIfCUDA(*floating_and_complex_types_and(
                  *[torch.bfloat16] if TEST_WITH_ROCM or (CUDA11OrLater and SM53OrLater) else []))
    @dtypes(*floating_and_complex_types_and(torch.half, torch.bfloat16))
    @tf32_on_and_off(0.05)
    def test_addmm(self, device, dtype):
>>>>>>> bd032cd8
        M = torch.randn(10, 25, device=device).to(dtype)
        m1 = torch.randn(10, 50, device=device).to(dtype)
        m2 = torch.randn(50, 25, device=device).to(dtype)
        self._test_addmm_addmv(func, M, m1, m2, activation=activation)

        # Test 0-strided
        M = torch.randn(10, 1, device=device).to(dtype).expand(10, 25)
        m1 = torch.randn(10, 1, device=device).to(dtype).expand(10, 50)
        m2 = torch.randn(50, 25, device=device).to(dtype)
        self._test_addmm_addmv(func, M, m1, m2, activation=activation)

        # Test beta=0, M=nan
        M = torch.full((10, 25), math.nan, device=device).to(dtype)
        m1 = torch.randn(10, 50, device=device).to(dtype)
        m2 = torch.randn(50, 25, device=device).to(dtype)
        self._test_addmm_addmv(func, M, m1, m2, beta=0, activation=activation)

        # Test transpose
        for t1, t2, t3, t4 in itertools.product([True, False], repeat=4):
            def maybe_transpose(cond, m):
                if not cond:
                    return m
                return m.t().clone(memory_format=torch.contiguous_format).t()

            M = maybe_transpose(t1, torch.randn(10, 25, device=device).to(dtype))
            m1 = maybe_transpose(t2, torch.randn(10, 50, device=device).to(dtype))
            m2 = maybe_transpose(t3, torch.randn(50, 25, device=device).to(dtype))
            self._test_addmm_addmv(func, M, m1, m2, transpose_out=t4, activation=activation)

    @precisionOverride({torch.double: 1e-8, torch.float: 1e-4, torch.bfloat16: 0.6,
                        torch.half: 1e-1, torch.cfloat: 1e-4, torch.cdouble: 1e-8})
    @dtypesIfCUDA(*get_all_complex_dtypes(),
                  *get_all_fp_dtypes(include_bfloat16=(TEST_WITH_ROCM or (CUDA11OrLater and SM53OrLater))))
    @dtypes(*get_all_complex_dtypes(), *get_all_fp_dtypes())
    @tf32_on_and_off(0.05)
    def test_addmm(self, device, dtype):
        self._test_addmm_impl(torch.addmm, None, device, dtype)

    @precisionOverride({torch.double: 1e-8, torch.float: 1e-4, torch.bfloat16: 0.6,
                        torch.half: 1e-1, torch.cfloat: 1e-4, torch.cdouble: 1e-8})
    @dtypesIfCUDA(*get_all_fp_dtypes(include_bfloat16=(TEST_WITH_ROCM or (CUDA11OrLater and SM53OrLater))))
    @dtypes(*get_all_fp_dtypes(include_half=False))
    @tf32_on_and_off(0.05)
    def test_addmm_activation(self, device, dtype):
        self._test_addmm_impl(torch._addmm_activation, "relu", device, dtype)

    @dtypes(torch.float, torch.double)
    @dtypesIfCUDA(*floating_and_complex_types())
    @tf32_on_and_off(0.005)
    def test_addmm_sizes(self, device, dtype):
        for m in [0, 1, 25]:
            for n in [0, 1, 10]:
                for k in [0, 1, 8]:
                    M = torch.randn(n, m, device=device).to(dtype)
                    m1 = torch.randn(n, k, device=device).to(dtype)
                    m2 = torch.randn(k, m, device=device).to(dtype)
                    self._test_addmm_addmv(torch.addmm, M, m1, m2)

                    m1 = torch.randn(n, k + 1, device=device).to(dtype)
                    m2 = torch.randn(k, m, device=device).to(dtype)
                    self.assertRaisesRegex(RuntimeError, f"{n}x{k + 1}.*{k}x{m}", lambda: torch.addmm(M, m1, m2))
                    self.assertRaisesRegex(RuntimeError, f"{n}x{k + 1}.*{k}x{m}", lambda: torch.mm(m1, m2))

    @dtypes(torch.half)
    @onlyCUDA
    def test_addmm_baddbmm_overflow(self, device, dtype):
        orig = torch.backends.cuda.matmul.allow_fp16_reduced_precision_reduction
        torch.backends.cuda.matmul.allow_fp16_reduced_precision_reduction = False
        inp = torch.zeros(128, 128, dtype=torch.half, device=device)
        mat1 = torch.ones(128, 1000, dtype=torch.half, device=device) * 100
        mat2 = torch.ones(1000, 128, dtype=torch.half, device=device) * 100
        out = torch.addmm(inp, mat1, mat2, alpha=0.001, beta=0.)
        # just check for no overflow on ROCM
        if TEST_WITH_ROCM:
            self.assertFalse(out.isinf().any())
        else:
            self.assertTrue((out == 10000.).all())
        inp = torch.zeros(3, 128, 128, dtype=torch.half, device=device)
        mat1 = torch.ones(3, 128, 1000, dtype=torch.half, device=device) * 100
        mat2 = torch.ones(3, 1000, 128, dtype=torch.half, device=device) * 100
        out = torch.baddbmm(inp, mat1, mat2, alpha=0.001, beta=0.)
        if TEST_WITH_ROCM:
            self.assertFalse(out.isinf().any())
        else:
            self.assertTrue((out == 10000.).all())
        torch.backends.cuda.matmul.allow_fp16_reduced_precision_reduction = orig

    @unittest.skipIf(IS_FBCODE and IS_REMOTE_GPU, "cublas runtime error")
    @onlyCUDA
    def test_matmul_45724(self, device):
        # https://github.com/pytorch/pytorch/issues/45724
        a = torch.rand(65537, 22, 64, device=device, dtype=torch.half)
        b = torch.rand(65537, 64, 22, device=device, dtype=torch.half)
        c = torch.full((65537, 22, 22), math.nan, dtype=torch.half, device=device)
        cpu_result = torch.matmul(a.cpu().float(), b.cpu().float()).cuda().half()
        torch.matmul(a, b, out=c)
        self.assertEqual(c, cpu_result)

    @slowTest
    @onlyNativeDeviceTypes
    # bfloat16 doesn't have sufficient precision to pass this test
    @dtypes(torch.float32, torch.float64, torch.int32, torch.int64, torch.cfloat, torch.cdouble)
    @dtypesIfCUDA(torch.float32, torch.float64, torch.cfloat, torch.cdouble)
    @tf32_on_and_off(0.01)
    def test_mm(self, device, dtype):
        def _test_mm(n, m, p, dtype, genf):
            # helper function
            def matrixmultiply(mat1, mat2):
                n = mat1.size(0)
                m = mat1.size(1)
                p = mat2.size(1)
                res = torch.zeros(n, p, dtype=dtype, device=device)
                for i, j in iter_indices(res):
                    res[i, j] = sum(mat1[i, k] * mat2[k, j] for k in range(m))
                return res

            # contiguous case
            mat1 = genf(n, m)
            mat2 = genf(m, p)
            res = torch.mm(mat1, mat2)

            res2 = matrixmultiply(mat1, mat2)
            self.assertEqual(res, res2)

            # non contiguous case 1
            mat1 = genf(n, m)
            mat2 = genf(p, m).t()
            res = torch.mm(mat1, mat2)

            res2 = matrixmultiply(mat1, mat2)
            self.assertEqual(res, res2)

            # non contiguous case 2
            mat1 = genf(m, n).t()
            mat2 = genf(m, p)
            res = torch.mm(mat1, mat2)

            res2 = matrixmultiply(mat1, mat2)
            self.assertEqual(res, res2)

            # non contiguous case 3
            mat1 = genf(m, n).t()
            mat2 = genf(p, m).t()
            res = torch.mm(mat1, mat2)

            res2 = matrixmultiply(mat1, mat2)
            self.assertEqual(res, res2)

            # test with zero stride
            mat1 = genf(n, m)
            mat2 = genf(m, 1).expand(m, p)
            res = torch.mm(mat1, mat2)

            res2 = matrixmultiply(mat1, mat2)
            self.assertEqual(res, res2)

            # explicitly exercise the _out variant in torch.mm().
            # contiguous case
            mat1 = genf(n, m)
            mat2 = genf(m, p)
            res = genf(n, p)
            torch.mm(mat1, mat2, out=res)

            res2 = matrixmultiply(mat1, mat2)
            self.assertEqual(res, res2)

            # explicitly exercise the _out variant in torch.mm().
            # non contiguous case 3
            mat1 = genf(m, n).t()
            mat2 = genf(p, m).t()
            res = genf(n, p)
            torch.mm(mat1, mat2, out=res)

            res2 = matrixmultiply(mat1, mat2)
            self.assertEqual(res, res2)

        def genf_int(x, y):
            return torch.randint(0, 100, (x, y), dtype=dtype, device=device)

        def genf_bfloat(x, y):
            return torch.randn(x, y, dtype=torch.float32, device=device).to(dtype) * 0.1

        def genf_float(x, y):
            return torch.randn(x, y, dtype=dtype, device=device)

        for (n, m, p) in [(20, 10, 15), (15, 20, 10), (25, 18, 10)]:
            if (dtype == torch.int32) or (dtype == torch.int64):
                genf = genf_int
            elif (dtype == torch.bfloat16):
                genf = genf_bfloat
            else:
                genf = genf_float

            _test_mm(n, m, p, dtype, genf)

    @onlyNativeDeviceTypes
    def test_mm_bmm_non_memory_dense(self, device):
        def _slice(tensor, fn):
            return fn(tensor)[..., ::2]
        A = torch.randn(3, 6, dtype=torch.cfloat, device=device)
        B = torch.randn(3, 3, dtype=torch.cfloat, device=device)
        out = torch.empty(3, 3, device=device, dtype=torch.complex64).t()
        out1 = torch.empty(3, 3, device=device, dtype=torch.complex64).t()
        A_conj = _slice(A, torch.conj)
        A_conj_physical = _slice(A, torch.conj_physical)

        self.assertEqual(torch.mm(A_conj, B, out=out), torch.mm(A_conj_physical, B, out=out))
        self.assertEqual(torch.mm(A_conj.t(), B, out=out), torch.mm(A_conj_physical.t(), B, out=out))

        Ab = torch.randn(2, 3, 6, dtype=torch.cfloat, device=device)
        Bb = torch.randn(2, 3, 3, dtype=torch.cfloat, device=device)
        Bb_ = torch.randn(1, 3, 3, dtype=torch.cfloat, device=device).expand(2, 3, 3)
        out_b = torch.empty(2, 3, 3, device=device, dtype=torch.complex64).mT

        Ab_conj = _slice(Ab, torch.conj)
        Ab_conj_physical = _slice(Ab, torch.conj_physical)

        def t_b(tensor):
            return tensor.mT

        self.assertEqual(torch.bmm(Ab_conj, Bb, out=out_b), torch.bmm(Ab_conj_physical, Bb, out=out_b))
        self.assertEqual(torch.bmm(t_b(Ab_conj), Bb, out=out_b), torch.bmm(t_b(Ab_conj_physical), Bb, out=out_b))

        # test broadcasting
        self.assertEqual(torch.bmm(Ab_conj, Bb_, out=out_b), torch.bmm(Ab_conj_physical, Bb_, out=out_b))
        self.assertEqual(torch.bmm(t_b(Ab_conj), Bb_, out=out_b), torch.bmm(t_b(Ab_conj_physical), Bb_, out=out_b))

    @onlyNativeDeviceTypes
    @dtypes(torch.float32, torch.float64)
    def test_strided_mm_bmm(self, device, dtype):
        # Tests strided view case with stride smaller than corresponding dimension size
        x = torch.tensor([[1., 2., 3.], [4., 5., 6.]], dtype=dtype, device=device)
        new_shape = [2, 2, 2]
        new_stride = [3, 1, 1]
        sx = torch.as_strided(x, size=new_shape, stride=new_stride)

        torch_fn = lambda x: torch.bmm(x, x)  # noqa: E731
        np_fn = lambda x: np.matmul(x, x)  # noqa: E731
        self.compare_with_numpy(torch_fn, np_fn, sx)

        torch_fn = lambda x: torch.mm(x, x)  # noqa: E731
        self.compare_with_numpy(torch_fn, np_fn, sx[0])

    @precisionOverride({torch.half: 0.05, torch.bfloat16: 0.05})
    @skipCUDAIf(torch.version.cuda == "10.1", "flaky on CUDA 10.1")
    @onlyNativeDeviceTypes
    @dtypes(*floating_and_complex_types_and(torch.half, torch.bfloat16))
    @tf32_on_and_off(0.05)
    def test_bmm(self, device, dtype):
        if self.device_type == 'cuda' and dtype is torch.bfloat16 and CUDA11OrLater and not SM53OrLater:
            # cuBLAS does not guarantee BFloat16 support on SM < 53.
            # So on PyTorch, we consider BFloat16 support on SM < 53 as
            # undefined bahavior
            return

        batch_sizes = [1, 10]
        M, N, O = 23, 15, 12
        numpy_dtype = dtype if dtype != torch.bfloat16 else torch.float32

        is_supported = True
        if dtype == torch.bfloat16 and self.device_type == 'cuda':
            is_supported = TEST_WITH_ROCM or (CUDA11OrLater and SM53OrLater)

        if not is_supported:
            for num_batches in batch_sizes:
                b1 = torch.randn(num_batches, M, N, device=device).to(dtype)
                b2 = torch.randn(num_batches, N, O, device=device).to(dtype)
                self.assertRaisesRegex(RuntimeError, "type|Type|not implemented|CUBLAS_STATUS_NOT_SUPPORTED",
                                       lambda: torch.bmm(b1, b2))
            return

        def invert_perm(p):
            d = {x: i for i, x in enumerate(p)}
            return (d[0], d[1], d[2])

        def generate_inputs(num_batches):
            # transposed tensors
            for perm1, perm2 in itertools.product(itertools.permutations((0, 1, 2)), repeat=2):
                b1 = make_tensor((num_batches, M, N), dtype=dtype, device=device, low=-0.1, high=0.1)
                b2 = make_tensor((num_batches, N, O), dtype=dtype, device=device, low=-0.1, high=0.1)
                b1 = b1.permute(perm1).contiguous().permute(invert_perm(perm1))
                b2 = b2.permute(perm2).contiguous().permute(invert_perm(perm2))
                yield b1, b2
            # broadcasting tensors
            for b1, b2, b3, b4, b5, b6 in itertools.product((True, False), repeat=6):
                shape1 = (num_batches if b1 else 1, M if b2 else 1, N if b3 else 1)
                shape2 = (num_batches if b4 else 1, N if b5 else 1, O if b6 else 1)
                b1 = make_tensor(shape1, dtype=dtype, device=device, low=-0.1, high=0.1).expand(num_batches, M, N)
                b2 = make_tensor(shape2, dtype=dtype, device=device, low=-0.1, high=0.1).expand(num_batches, N, O)
                yield b1, b2
            # zero-sized tensors
            for z1, z2, z3, z4 in itertools.product((True, False), repeat=4):
                shape1 = (num_batches if z1 else 0, M if z2 else 0, N if z3 else 0)
                shape2 = (num_batches if z1 else 0, N if z3 else 0, O if z4 else 0)
                b1 = torch.randn(shape1, dtype=dtype, device=device)
                b2 = torch.randn(shape2, dtype=dtype, device=device)
                yield b1, b2

        for num_batches in batch_sizes:
            for (b1, b2), perm3 in itertools.product(generate_inputs(num_batches), itertools.permutations((0, 1, 2))):
                res1 = torch.bmm(b1, b2)
                res2 = torch.full((num_batches, M, O), math.nan, dtype=dtype, device=device) \
                    .permute(perm3).contiguous().permute(invert_perm(perm3))
                torch.bmm(b1, b2, out=res2)
                expect = torch.from_numpy(
                    b1.to(numpy_dtype).cpu().numpy() @ b2.to(numpy_dtype).cpu().numpy()).to(device=device, dtype=dtype)
                self.assertEqual(expect, res1)
                self.assertEqual(expect, res2)

                if self.device_type == 'cuda':
                    # check that mixed arguments are rejected
                    self.assertRaises(RuntimeError, lambda: torch.bmm(b1, b2.cpu()))
                    self.assertRaises(RuntimeError, lambda: torch.bmm(b1.cpu(), b2))
                    self.assertRaises(RuntimeError, lambda: torch.bmm(b1, b2, out=res2.cpu()))

    def _test_addbmm_baddbmm(self, func, b1, b2, ref, out_tensor):
        getattr(out_tensor, func + "_")(b1, b2)
        self.assertEqual(out_tensor, ref)
        res3 = out_tensor.clone()

        with self.assertWarnsOnceRegex(
                UserWarning, f"This overload of {func}_ is deprecated"):
            getattr(out_tensor, func + "_")(1, b1, b2)
        self.assertEqual(out_tensor, ref * 2),
        getattr(res3, func + "_")(b1, b2, beta=1)
        self.assertEqual(out_tensor, res3)

        with self.assertWarnsOnceRegex(
                UserWarning, f"This overload of {func}_ is deprecated"):
            getattr(out_tensor, func + "_")(1., .5, b1, b2)
        self.assertEqual(out_tensor, ref * 2.5)
        getattr(res3, func + "_")(b1, b2, beta=1., alpha=.5)
        self.assertEqual(out_tensor, res3)

        with self.assertWarnsOnceRegex(
                UserWarning, f"This overload of {func} is deprecated"):
            self.assertEqual(out_tensor, getattr(torch, func)(1, out_tensor, 0, b1, b2))

        res4 = getattr(torch, func)(out_tensor, b1, b2, beta=1, alpha=.5)
        self.assertEqual(res4, ref * 3),

        nan = torch.full_like(out_tensor, math.nan)
        res5 = getattr(torch, func)(nan, b1, b2, beta=0, alpha=1)
        self.assertEqual(res5, ref)

        if b1.is_complex():
            res6 = getattr(torch, func)(out_tensor, b1, b2, beta=.1j, alpha=.5j)
            self.assertEqual(res6, out_tensor * .1j + .5j * ref)
        else:
            res6 = getattr(torch, func)(out_tensor, b1, b2, beta=.1, alpha=.5)
            self.assertEqual(res6, out_tensor * .1 + .5 * ref)

        res7 = torch.full_like(out_tensor, math.nan)
        getattr(torch, func)(nan, b1, b2, beta=0, out=res7)
        self.assertEqual(res7, ref)

    @precisionOverride({torch.half: 0.05, torch.bfloat16: 0.05})
    @onlyNativeDeviceTypes
    @dtypes(*floating_and_complex_types_and(torch.half, torch.bfloat16))
    @tf32_on_and_off(0.05)
    def test_addbmm(self, device, dtype):
        if self.device_type == 'cuda' and dtype is torch.bfloat16 and CUDA11OrLater and not SM53OrLater:
            # cuBLAS does not guarantee BFloat16 support on SM < 53.
            # So on PyTorch, we consider BFloat16 support on SM < 53 as
            # undefined bahavior
            return

        num_batches = 2
        M, N, O = 16, 17, 18

        is_supported = True
        if dtype == torch.bfloat16:
            if self.device_type == 'cpu':
                self.precision = 1  # 43 vs 43.75
            else:
                is_supported = TEST_WITH_ROCM or (CUDA11OrLater and SM53OrLater)

        if not is_supported:
            b1 = make_tensor((num_batches, M, N), dtype=dtype, device=device, low=-1, high=1)
            b2 = make_tensor((num_batches, N, O), dtype=dtype, device=device, low=-1, high=1)
            t = make_tensor((M, O), dtype=dtype, device=device, low=-1, high=1)
            self.assertRaisesRegex(RuntimeError, "type|Type|not implemented|CUBLAS_STATUS_NOT_SUPPORTED",
                                   lambda: torch.addbmm(t, b1, b2))
            return

        def invert_perm(p):
            d = {x: i for i, x in enumerate(p)}
            return (d[0], d[1], d[2])

        def generate_tensor():
            numpy_dtype = dtype if dtype != torch.bfloat16 else torch.float32
            # transposed tensors
            for perm1, perm2 in itertools.product(itertools.permutations((0, 1, 2)), repeat=2):
                for perm3 in itertools.permutations((0, 1)):
                    b1 = make_tensor((num_batches, M, N), dtype=dtype, device=device, low=-1, high=1) * 0.1
                    b2 = make_tensor((num_batches, N, O), dtype=dtype, device=device, low=-1, high=1) * 0.1
                    b1 = b1.permute(perm1).contiguous().permute(invert_perm(perm1))
                    b2 = b2.permute(perm2).contiguous().permute(invert_perm(perm2))
                    ref = torch.from_numpy(
                        b1.to(numpy_dtype).cpu().numpy() @ b2.to(numpy_dtype).cpu().numpy()
                    ).to(device=device, dtype=dtype).sum(0)
                    out_tensor = torch.zeros_like(ref).permute(perm3).contiguous().permute(perm3)
                    yield b1, b2, ref, out_tensor
            # broadcasting tensors
            for s1, s2, s3, s4, s5, s6 in itertools.product((True, False), repeat=6):
                shape1 = (num_batches if s1 else 1, M if s2 else 1, N if s3 else 1)
                shape2 = (num_batches if s4 else 1, N if s5 else 1, O if s6 else 1)
                b1 = make_tensor(shape1, dtype=dtype, device=device, low=-1, high=1).expand(num_batches, M, N) * 0.1
                b2 = make_tensor(shape2, dtype=dtype, device=device, low=-1, high=1).expand(num_batches, N, O) * 0.1
                ref = torch.from_numpy(
                    b1.to(numpy_dtype).cpu().numpy() @ b2.to(numpy_dtype).cpu().numpy()
                ).to(device=device, dtype=dtype).sum(0)
                out_tensor = torch.zeros_like(ref)
                yield b1, b2, ref, out_tensor
            # zero-sized tensors
            for z1, z2, z3, z4 in itertools.product((True, False), repeat=4):
                shape1 = (num_batches if z1 else 0, M if z2 else 0, N if z3 else 0)
                shape2 = (num_batches if z1 else 0, N if z3 else 0, O if z4 else 0)
                b1 = make_tensor(shape1, dtype=dtype, device=device, low=-1, high=1) * 0.1
                b2 = make_tensor(shape2, dtype=dtype, device=device, low=-1, high=1) * 0.1
                ref = torch.from_numpy(
                    b1.to(numpy_dtype).cpu().numpy() @ b2.to(numpy_dtype).cpu().numpy()
                ).to(device=device, dtype=dtype).sum(0)
                out_tensor = torch.zeros_like(ref)
                yield b1, b2, ref, out_tensor

        for b1, b2, ref, out_tensor in generate_tensor():
            self._test_addbmm_baddbmm("addbmm", b1, b2, ref, out_tensor)

    @precisionOverride({torch.half: 0.1, torch.bfloat16: 0.5})
    @onlyNativeDeviceTypes
    @dtypes(*floating_and_complex_types_and(torch.half, torch.bfloat16))
    @tf32_on_and_off(0.05)
    def test_baddbmm(self, device, dtype):
        if self.device_type == 'cuda' and dtype is torch.bfloat16 and CUDA11OrLater and not SM53OrLater:
            # cuBLAS does not guarantee BFloat16 support on SM < 53.
            # So on PyTorch, we consider BFloat16 support on SM < 53 as
            # undefined bahavior
            return

        num_batches = 10
        M, N, O = 12, 8, 50

        is_supported = True
        if dtype == torch.bfloat16 and self.device_type == 'cuda':
            is_supported = TEST_WITH_ROCM or (CUDA11OrLater and SM53OrLater)

        if not is_supported:
            b1 = make_tensor((num_batches, M, N), dtype=dtype, device=device, low=-1, high=1)
            b2 = make_tensor((num_batches, N, O), dtype=dtype, device=device, low=-1, high=1)
            t = make_tensor((num_batches, M, O), dtype=dtype, device=device, low=-1, high=1)
            self.assertRaisesRegex(RuntimeError, "type|Type|not implemented|CUBLAS_STATUS_NOT_SUPPORTED",
                                   lambda: torch.baddbmm(t, b1, b2))
            return

        def invert_perm(p):
            d = {x: i for i, x in enumerate(p)}
            return (d[0], d[1], d[2])

        def generate_tensor():
            numpy_dtype = dtype if dtype != torch.bfloat16 else torch.float32
            # transposed tensors
            for perm1, perm2, perm3 in itertools.product(itertools.permutations((0, 1, 2)), repeat=3):
                b1 = make_tensor((num_batches, M, N), dtype=dtype, device=device, low=-1, high=1)
                b2 = make_tensor((num_batches, N, O), dtype=dtype, device=device, low=-1, high=1)
                b1 = b1.permute(perm1).contiguous().permute(invert_perm(perm1))
                b2 = b2.permute(perm2).contiguous().permute(invert_perm(perm2))
                ref = torch.from_numpy(
                    b1.to(numpy_dtype).cpu().numpy() @ b2.to(numpy_dtype).cpu().numpy()).to(device=device, dtype=dtype)
                out_tensor = torch.zeros_like(ref)
                out_tensor = out_tensor.permute(perm3).contiguous().permute(invert_perm(perm3))
                yield b1, b2, ref, out_tensor
            # broadcasting tensors
            for s1, s2, s3, s4, s5, s6 in itertools.product((True, False), repeat=6):
                shape1 = (num_batches if s1 else 1, M if s2 else 1, N if s3 else 1)
                shape2 = (num_batches if s4 else 1, N if s5 else 1, O if s6 else 1)
                b1 = make_tensor(shape1, dtype=dtype, device=device, low=-1, high=1).expand(num_batches, M, N)
                b2 = make_tensor(shape2, dtype=dtype, device=device, low=-1, high=1).expand(num_batches, N, O)
                ref = torch.from_numpy(
                    b1.to(numpy_dtype).cpu().numpy() @ b2.to(numpy_dtype).cpu().numpy()).to(device=device, dtype=dtype)
                out_tensor = torch.zeros_like(ref)
                yield b1, b2, ref, out_tensor
            # zero-sized tensors
            for z1, z2, z3, z4 in itertools.product((True, False), repeat=4):
                shape1 = (num_batches if z1 else 0, M if z2 else 0, N if z3 else 0)
                shape2 = (num_batches if z1 else 0, N if z3 else 0, O if z4 else 0)
                b1 = make_tensor(shape1, dtype=dtype, device=device, low=-2, high=2)
                b2 = make_tensor(shape2, dtype=dtype, device=device, low=-2, high=2)
                ref = torch.from_numpy(
                    b1.to(numpy_dtype).cpu().numpy() @ b2.to(numpy_dtype).cpu().numpy()).to(device=device, dtype=dtype)
                out_tensor = torch.zeros_like(ref)
                yield b1, b2, ref, out_tensor

        for b1, b2, ref, out_tensor in generate_tensor():
            self._test_addbmm_baddbmm("baddbmm", b1, b2, ref, out_tensor)

    # TODO: update to compare against NumPy
    @onlyCUDA
    def test_solve_methods_arg_device(self, device):
        for b_device, A_device in itertools.product(['cpu', device], repeat=2):
            if b_device == A_device:
                continue

            b = torch.randn(3, 1, device=b_device)
            A = torch.randn(3, 3, device=A_device)

            # solve and cholesky_solve goes through generic backend dispatch and hit kernel specific device check first
            # triangular_solve goes through specific backend dispatch (CPU/CUDA) and hit auto-generated device check first
            generic_backend_dispatch_err_str = "Expected b and A to be on the same device"
            specific_backend_dispatch_err_str = "Expected all tensors to be on the same device"
            with self.assertRaisesRegex(RuntimeError, generic_backend_dispatch_err_str):
                torch.solve(b, A)

            with self.assertRaisesRegex(RuntimeError, generic_backend_dispatch_err_str):
                torch.cholesky_solve(b, A)

            with self.assertRaisesRegex(RuntimeError, specific_backend_dispatch_err_str):
                torch.triangular_solve(b, A)

            # b and A have to be modified to match accepted inputs sizes for lu_solve
            b = b.unsqueeze(0)
            A = A.unsqueeze(0)
            with self.assertRaisesRegex(RuntimeError, specific_backend_dispatch_err_str):
                torch.lu_solve(b, A, torch.rand(A.shape[:-1], device=A_device).int())

            # This checks if a suitable error message is thrown
            # when LU output and pivots are not on the same device
            with self.assertRaisesRegex(RuntimeError, specific_backend_dispatch_err_str):
                torch.lu_solve(b, A, torch.rand(A.shape[:-1], device=b_device).int())

    @precisionOverride({torch.float32: 5e-3, torch.complex64: 1e-3})
    @skipCUDAIfNoMagma
    @skipCPUIfNoLapack
    @dtypes(*floating_and_complex_types())
    def test_pinverse(self, device, dtype):
        make_fullrank = make_fullrank_matrices_with_distinct_singular_values
        make_arg = partial(make_fullrank, device=device, dtype=dtype)

        def run_test(M):
            # Testing against definition for pseudo-inverses
            MPI = torch.pinverse(M)
            MPI_ = MPI.cpu().numpy()
            M_ = M.cpu().numpy()
            if M.numel() > 0:
                self.assertEqual(M_, np.matmul(np.matmul(M_, MPI_), M_))
                self.assertEqual(MPI_, np.matmul(np.matmul(MPI_, M_), MPI_))
                self.assertEqual(np.matmul(M_, MPI_), np.matmul(M_, MPI_).swapaxes(-2, -1).conj())
                self.assertEqual(np.matmul(MPI_, M_), np.matmul(MPI_, M_).swapaxes(-2, -1).conj())
            else:
                self.assertEqual(M.shape, MPI.shape[:-2] + (MPI.shape[-1], MPI.shape[-2]))
        for sizes in [(5, 5), (3, 5, 5), (3, 7, 5, 5),  # square matrices
                      (3, 2), (5, 3, 2), (7, 5, 3, 2),  # fat matrices
                      (2, 3), (5, 2, 3), (7, 5, 2, 3),  # thin matrices
                      (0, 0), (0, 2), (2, 0), (3, 0, 0), (0, 3, 0), (0, 0, 3)]:  # zero numel matrices
            M = torch.randn(*sizes, dtype=dtype, device=device)
            run_test(M)

        # Test inverse and pseudo-inverse for invertible matrix
        for sizes in [(5, 5), (3, 5, 5), (3, 7, 5, 5)]:
            matsize = sizes[-1]
            batchdims = sizes[:-2]
            M = make_arg(*batchdims, matsize, matsize)
            self.assertEqual(torch.eye(matsize, dtype=dtype, device=device).expand(sizes), M.pinverse().matmul(M),
                             atol=1e-7, rtol=0, msg='pseudo-inverse for invertible matrix')

    @skipCPUIfNoLapack
    @skipCUDAIfNoMagmaAndNoCusolver
    @dtypes(torch.double, torch.cdouble)
    def test_matrix_power_non_negative(self, device, dtype):
        def check(*size):
            t = make_tensor(size, dtype=dtype, device=device)
            for n in range(8):
                res = torch.linalg.matrix_power(t, n)
                ref = np.linalg.matrix_power(t.cpu().numpy(), n)
                self.assertEqual(res.cpu(), torch.from_numpy(ref))

        check(0, 0)
        check(1, 1)
        check(5, 5)
        check(0, 3, 3)
        check(2, 3, 3)

    @skipCPUIfNoLapack
    @skipCUDAIfNoMagmaAndNoCusolver
    @dtypes(torch.double, torch.cdouble)
    def test_matrix_power_negative(self, device, dtype):
        make_fullrank = make_fullrank_matrices_with_distinct_singular_values
        make_arg = partial(make_fullrank, device=device, dtype=dtype)

        def check(*size):
            t = make_arg(*size)
            for n in range(-7, 0):
                res = torch.linalg.matrix_power(t, n)
                ref = np.linalg.matrix_power(t.cpu().numpy(), n)
                self.assertEqual(res.cpu(), torch.from_numpy(ref))

        check(0, 0)
        check(5, 5)
        check(2, 0, 0)
        check(0, 3, 3)
        check(2, 3, 3)
        check(2, 3, 5, 5)

    @skipCUDAIfNoMagma
    @skipCPUIfNoLapack
    @dtypes(torch.float, torch.complex64)
    def test_linalg_matrix_exp_utils(self, device, dtype):
        # test linear combination
        def run_test(coeff_shape, data_shape):
            coeffs = torch.rand(*coeff_shape, device=device, dtype=torch.float)
            x = torch.rand(coeff_shape[1], *data_shape, device=device, dtype=dtype)

            res1 = torch._compute_linear_combination(x, coeffs)
            res2 = (x.unsqueeze(0) * coeffs.view(*coeff_shape, *([1] * len(data_shape)))).sum(1)
            self.assertEqual(res1, res2, atol=1e-5, rtol=0.0)

            # check `out=` version
            res3 = torch.zeros(coeff_shape[0], *data_shape, device=device, dtype=dtype)
            torch._compute_linear_combination(x, coeffs, out=res3)
            self.assertEqual(res1, res3, atol=1e-5, rtol=0.0)

            res4 = torch.ones(coeff_shape[0], *data_shape, device=device, dtype=dtype)
            torch._compute_linear_combination(x, coeffs, out=res4)
            self.assertEqual(res1, res4 - 1.0, atol=1e-5, rtol=0.0)

            res5 = torch.ones(coeff_shape[0], *data_shape, device=device, dtype=dtype)
            res5_clone = res5.clone()
            torch._compute_linear_combination(x, coeffs, out=res5)
            self.assertEqual(res1, res5 - res5_clone, atol=1e-5, rtol=0.0)

        run_test([1, 3], [2, 2])
        run_test([3, 1], [2, 2])
        run_test([1, 10], [10, 10])
        run_test([10, 1], [10, 10])
        run_test([5, 3], [2, 2])
        run_test([5, 3], [100, 100])
        run_test([3, 4], [3, 3, 3])
        run_test([3, 4], [3, 3, 3, 3])

    @skipCUDAIfNoMagma
    @skipCPUIfNoLapack
    @dtypes(torch.float, torch.double, torch.complex64, torch.complex128)
    def test_linalg_matrix_exp_boundary_cases(self, device, dtype):
        expm = torch.linalg.matrix_exp

        with self.assertRaisesRegex(RuntimeError, "Expected a floating point or complex tensor"):
            expm(torch.randn(3, 3).type(torch.int))

        with self.assertRaisesRegex(RuntimeError, "must have at least 2 dimensions"):
            expm(torch.randn(3))

        with self.assertRaisesRegex(RuntimeError, "must be batches of square matrices"):
            expm(torch.randn(3, 2, 1))

        # check 1x1 matrices
        x = torch.randn(3, 3, 1, 1)
        self.assertEqual(expm(x), x.exp())

    @slowTest
    @skipCUDAIfNoMagma
    @skipCPUIfNoLapack
    @dtypes(torch.float, torch.double, torch.cfloat, torch.cdouble)
    def test_linalg_matrix_exp_analytic(self, device, dtype):
        expm = torch.linalg.matrix_exp
        # check zero matrix
        x = torch.zeros(20, 20, dtype=dtype, device=device)
        self.assertTrue((expm(x) == torch.eye(20, 20, dtype=dtype, device=device)).all().item())

        def normalize_to_1_operator_norm(sample, desired_norm):
            sample_norm, _ = sample.abs().sum(-2).max(-1)
            sample_to_1_norm = sample / sample_norm.unsqueeze(-1).unsqueeze(-1)
            return sample_to_1_norm * desired_norm

        def gen_good_cond_number_matrices(*n):
            """
            Generates a diagonally-domimant matrix
            with the eigenvalues centered at 1
            and the radii at most (n[-1] - 1) / (n[-2] ** 2)
            """
            identity = torch.eye(n[-2], n[-1], dtype=dtype, device=device).expand(*n)
            x = torch.rand(*n, dtype=dtype, device=device) / (n[-1] ** 2)
            x = (x - x * identity) + identity
            return x

        def run_test(*n):
            if dtype == torch.float:
                thetas = [
                    1.192092800768788e-07,  # deg 1
                    5.978858893805233e-04,  # deg 2
                    5.116619363445086e-02,  # deg 4
                    5.800524627688768e-01,  # deg 8
                    1.461661507209034e+00,  # deg 12
                    3.010066362817634e+00   # deg 18
                ]
            else:  # if torch.double
                thetas = [
                    2.220446049250313e-16,  # deg 1
                    2.580956802971767e-08,  # deg 2
                    3.397168839976962e-04,  # deg 4
                    4.991228871115323e-02,  # deg 8
                    2.996158913811580e-01,  # deg 12
                    1.090863719290036e+00   # deg 18
                ]

            # generate input
            q = gen_good_cond_number_matrices(*n)
            q_ = q.cpu().numpy()
            qinv = torch.inverse(q)
            qinv_ = qinv.cpu().numpy()
            d = torch.randn(n[:-1], dtype=dtype, device=device)
            x = torch.from_numpy(
                np.matmul(q_, np.matmul(torch.diag_embed(d).cpu().numpy(), qinv_))).to(device)
            x_norm, _ = x.abs().sum(-2).max(-1)

            # test simple analytic whatever norm generated
            mexp = expm(x)
            mexp_analytic = np.matmul(
                q_,
                np.matmul(
                    torch.diag_embed(d.exp()).cpu().numpy(),
                    qinv_
                )
            )
            self.assertEqual(mexp, mexp_analytic, atol=1e-3, rtol=0.0)

            # generate norms to test different degree expansions
            sample_norms = []
            for i in range(len(thetas) - 1):
                sample_norms.append(0.5 * (thetas[i] + thetas[i + 1]))
            sample_norms = [thetas[0] / 2] + sample_norms + [thetas[-1] * 2]

            # matrices to equal norm
            for sample_norm in sample_norms:
                x_normalized = normalize_to_1_operator_norm(x, sample_norm)

                mexp = expm(x_normalized)
                mexp_analytic = np.matmul(
                    q_,
                    np.matmul(
                        torch.diag_embed((d / x_norm.unsqueeze(-1) * sample_norm).exp()).cpu().numpy(),
                        qinv_
                    )
                )
                self.assertEqual(mexp, mexp_analytic, atol=1e-3, rtol=0.0)

        # single matrix
        run_test(2, 2)
        run_test(3, 3)
        run_test(4, 4)
        run_test(5, 5)
        run_test(100, 100)
        run_test(200, 200)

        # small batch of matrices
        run_test(3, 2, 2)
        run_test(3, 3, 3)
        run_test(3, 4, 4)
        run_test(3, 5, 5)
        run_test(3, 100, 100)
        run_test(3, 200, 200)

        # large batch of matrices
        run_test(3, 3, 2, 2)
        run_test(3, 3, 3, 3)
        run_test(3, 3, 4, 4)
        run_test(3, 3, 5, 5)
        run_test(3, 3, 100, 100)
        run_test(3, 3, 200, 200)

    @skipCUDAIfNoMagma
    @skipCPUIfNoLapack
    @dtypes(torch.float, torch.double)
    def test_linalg_matrix_exp_batch(self, device, dtype):

        def run_test(*n):
            tensors_batch = torch.zeros(n, dtype=dtype, device=device)
            tensors_batch = tensors_batch.view(-1, n[-2], n[-1])

            num_matrices = tensors_batch.size(0)
            tensors_list = []
            for i in range(num_matrices):
                tensors_list.append(torch.randn(n[-2], n[-1], dtype=dtype, device=device))

            for i in range(num_matrices):
                tensors_batch[i, ...] = tensors_list[i]

            tensors_exp_map = (torch.linalg.matrix_exp(x) for x in tensors_list)
            tensors_exp_batch = torch.linalg.matrix_exp(tensors_batch)

            for i, tensor_exp in enumerate(tensors_exp_map):
                self.assertEqual(tensors_exp_batch[i, ...], tensor_exp)

        # small batch of matrices
        run_test(3, 2, 2)
        run_test(3, 3, 3)
        run_test(3, 4, 4)
        run_test(3, 5, 5)

        # large batch of matrices
        run_test(3, 3, 2, 2)
        run_test(3, 3, 3, 3)
        run_test(3, 3, 4, 4)
        run_test(3, 3, 5, 5)

    @skipCUDAIfNoMagma
    @skipCPUIfNoLapack
    @dtypes(torch.float, torch.double, torch.cfloat, torch.cdouble)
    def test_linalg_matrix_exp_compare_with_taylor(self, device, dtype):

        def normalize_to_1_operator_norm(sample, desired_norm):
            sample_norm, _ = sample.abs().sum(-2).max(-1)
            sample_to_1_norm = sample / sample_norm.unsqueeze(-1).unsqueeze(-1)
            return sample_to_1_norm * desired_norm

        def gen_good_cond_number_matrices(*n):
            """
            Generates a diagonally-domimant matrix
            with the eigenvalues centered at 1
            and the radii at most (n[-1] - 1) / (n[-2] ** 2)
            """
            identity = torch.eye(n[-2], n[-1], dtype=dtype, device=device).expand(*n)
            x = torch.rand(*n, dtype=dtype, device=device) / (n[-1] ** 2)
            x = (x - x * identity) + identity
            return x

        def get_taylor_approximation(a, deg):
            a_ = a.cpu().numpy()
            identity = torch.eye(a.size(-2), a.size(-1), dtype=dtype, device=device).expand_as(a)
            res = identity.cpu().numpy()
            taylor_term = identity.cpu().numpy()

            for i in range(1, deg + 1):
                taylor_term = np.matmul(a_, taylor_term) / i
                res = res + taylor_term

            return res

        def scale_square(a, deg):
            if a.abs().pow(2).sum().sqrt() < 1.0:
                return get_taylor_approximation(a, 12)
            else:
                s = int(torch.log2(a.abs().pow(2).sum().sqrt()).ceil().item())
                b = a / (2 ** s)
                b = get_taylor_approximation(b, 18)
                for _ in range(s):
                    b = np.matmul(b, b)
                return torch.from_numpy(b).to(a.device)

        def run_test(*n):
            degs = [1, 2, 4, 8, 12, 18]
            if dtype == torch.float:
                thetas = [
                    1.192092800768788e-07,  # deg 1
                    5.978858893805233e-04,  # deg 2
                    5.116619363445086e-02,  # deg 4
                    5.800524627688768e-01,  # deg 8
                    1.461661507209034e+00,  # deg 12
                    3.010066362817634e+00   # deg 18
                ]
            else:  # if torch.double
                thetas = [
                    2.220446049250313e-16,  # deg 1
                    2.580956802971767e-08,  # deg 2
                    3.397168839976962e-04,  # deg 4
                    4.991228871115323e-02,  # deg 8
                    2.996158913811580e-01,  # deg 12
                    1.090863719290036e+00   # deg 18
                ]

            # generate norms to test different degree expansions
            sample_norms = []
            for i in range(len(thetas) - 1):
                sample_norms.append(0.5 * (thetas[i] + thetas[i + 1]))
            sample_norms = [thetas[0] / 2] + sample_norms + [thetas[-1] * 2]
            degs = [degs[0]] + degs

            for sample_norm, deg in zip(sample_norms, degs):
                x = gen_good_cond_number_matrices(*n)
                x = normalize_to_1_operator_norm(x, sample_norm)

                mexp = torch.linalg.matrix_exp(x)
                mexp_taylor = scale_square(x, deg)

                self.assertEqual(mexp, mexp_taylor, atol=1e-2, rtol=0.0)

        # single matrix
        run_test(2, 2)
        run_test(3, 3)
        run_test(4, 4)
        run_test(5, 5)

        # small batch of matrices
        run_test(3, 2, 2)
        run_test(3, 3, 3)
        run_test(3, 4, 4)
        run_test(3, 5, 5)

        # large batch of matrices
        run_test(3, 3, 2, 2)
        run_test(3, 3, 3, 3)
        run_test(3, 3, 4, 4)
        run_test(3, 3, 5, 5)

    @skipCUDAIfNoMagma
    @skipCPUIfNoLapack
    @dtypes(*floating_and_complex_types())
    @precisionOverride({torch.float32: 1e-3, torch.complex64: 1e-3,
                        torch.float64: 1e-8, torch.complex128: 1e-8})
    def test_slogdet(self, device, dtype):
        from torch.testing._internal.common_utils import (random_hermitian_matrix, random_hermitian_psd_matrix,
                                                          random_hermitian_pd_matrix, random_square_matrix_of_rank)

        # mat_chars denotes matrix characteristics
        # possible values are: hermitian, hermitian_psd, hermitian_pd, singular, non_singular
        def run_test(matsize, batchdims, mat_chars):
            num_matrices = np.prod(batchdims)
            list_of_matrices = []
            if num_matrices != 0:
                for idx in range(num_matrices):
                    mat_type = idx % len(mat_chars)
                    if mat_chars[mat_type] == 'hermitian':
                        list_of_matrices.append(random_hermitian_matrix(matsize, dtype=dtype, device=device))
                    elif mat_chars[mat_type] == 'hermitian_psd':
                        list_of_matrices.append(random_hermitian_psd_matrix(matsize, dtype=dtype, device=device))
                    elif mat_chars[mat_type] == 'hermitian_pd':
                        list_of_matrices.append(random_hermitian_pd_matrix(matsize, dtype=dtype, device=device))
                    elif mat_chars[mat_type] == 'singular':
                        list_of_matrices.append(torch.ones(matsize, matsize, dtype=dtype, device=device))
                    elif mat_chars[mat_type] == 'non_singular':
                        list_of_matrices.append(random_square_matrix_of_rank(matsize, matsize, dtype=dtype, device=device))
                full_tensor = torch.stack(list_of_matrices, dim=0).reshape(batchdims + (matsize, matsize))
            else:
                full_tensor = torch.randn(*batchdims, matsize, matsize, dtype=dtype, device=device)

            actual_value = torch.linalg.slogdet(full_tensor)
            expected_value = np.linalg.slogdet(full_tensor.cpu().numpy())
            self.assertEqual(expected_value[0], actual_value[0], atol=self.precision, rtol=self.precision)
            self.assertEqual(expected_value[1], actual_value[1], atol=self.precision, rtol=self.precision)

            # test out=variant
            sign_out = torch.empty_like(actual_value[0])
            logabsdet_out = torch.empty_like(actual_value[1])
            ans = torch.linalg.slogdet(full_tensor, out=(sign_out, logabsdet_out))
            self.assertEqual(ans[0], sign_out)
            self.assertEqual(ans[1], logabsdet_out)
            self.assertEqual(sign_out, actual_value[0])
            self.assertEqual(logabsdet_out, actual_value[1])

        for matsize, batchdims in itertools.product([0, 3, 5], [(0,), (3,), (5, 3)]):
            run_test(matsize, batchdims, mat_chars=['hermitian_pd'])
            run_test(matsize, batchdims, mat_chars=['singular'])
            run_test(matsize, batchdims, mat_chars=['non_singular'])
            run_test(matsize, batchdims, mat_chars=['hermitian', 'hermitian_pd', 'hermitian_psd'])
            run_test(matsize, batchdims, mat_chars=['singular', 'non_singular'])

    @skipCUDAIfNoMagma
    @skipCPUIfNoLapack
    @dtypes(*floating_and_complex_types())
    def test_slogdet_errors_and_warnings(self, device, dtype):
        # slogdet requires the input to be a square matrix or batch of square matrices
        a = torch.randn(2, 3, device=device, dtype=dtype)
        with self.assertRaisesRegex(RuntimeError, r'must be batches of square matrices'):
            torch.linalg.slogdet(a)

        # slogdet requires the input to be at least 2 dimensional tensor
        a = torch.randn(2, device=device, dtype=dtype)
        with self.assertRaisesRegex(RuntimeError, r'must have at least 2 dimensions'):
            torch.linalg.slogdet(a)

        # slogdet requires the input to be of float, double, cfloat or cdouble types
        a = torch.randn(2, 2, device=device, dtype=torch.bfloat16)
        with self.assertRaisesRegex(RuntimeError, r'of float, double, cfloat or cdouble types'):
            torch.linalg.slogdet(a)

        # if non-empty out tensor with wrong shape is passed a warning is given
        a = torch.randn(2, 3, 3, device=device, dtype=dtype)
        sign_out = torch.empty(1, device=device, dtype=dtype)
        real_dtype = a.real.dtype if dtype.is_complex else dtype
        logabsdet_out = torch.empty(1, device=device, dtype=real_dtype)
        with warnings.catch_warnings(record=True) as w:
            # Trigger warning
            torch.linalg.slogdet(a, out=(sign_out, logabsdet_out))
            # Check warning occurs
            self.assertEqual(len(w), 1)
            self.assertTrue("An output with one or more elements was resized" in str(w[-1].message))

        # dtypes should be safely castable
        sign_out = torch.empty_like(a).to(torch.int)
        logabsdet_out = torch.empty_like(a).to(torch.int)
        with self.assertRaisesRegex(RuntimeError, "but got sign with dtype Int"):
            torch.linalg.slogdet(a, out=(sign_out, logabsdet_out))

        sign_out = torch.empty(0, device=device, dtype=dtype)
        with self.assertRaisesRegex(RuntimeError, "but got logabsdet with dtype Int"):
            torch.linalg.slogdet(a, out=(sign_out, logabsdet_out))

        # device should match
        if torch.cuda.is_available():
            wrong_device = 'cpu' if self.device_type != 'cpu' else 'cuda'
            sign_out = torch.empty(0, device=wrong_device, dtype=dtype)
            logabsdet_out = torch.empty(0, device=wrong_device, dtype=real_dtype)
            with self.assertRaisesRegex(RuntimeError, "tensors to be on the same device"):
                torch.linalg.slogdet(a, out=(sign_out, logabsdet_out))

    @skipCUDAIf(torch.version.cuda is not None
                and torch.version.cuda.split(".") < ["11", "3"], "There's a bug in cuSOLVER < 11.3")
    @skipCUDAIfNoMagmaAndNoCusolver
    @skipCPUIfNoLapack
    @dtypes(torch.double)
    def test_det_logdet_slogdet(self, device, dtype):
        def reference_slogdet(M):
            sdet, logabsdet = np.linalg.slogdet(M.detach().cpu().numpy())
            return M.new_tensor(sdet), M.new_tensor(logabsdet)

        def test_single_det(M, target, desc):
            target_sdet, target_logabsdet = target

            det = M.det()
            logdet = M.logdet()
            sdet, logabsdet = M.slogdet()
            linalg_sdet, linalg_logabsdet = torch.linalg.slogdet(M)

            # Test det
            self.assertEqual(det, target_sdet * target_logabsdet.exp(),
                             atol=1e-6, rtol=0, msg='{} (det)'.format(desc))

            # Test slogdet
            # Compare the overall value rather than individual parts because of
            # precision issues when det is near zero.
            self.assertEqual(sdet * logabsdet.exp(), target_sdet * target_logabsdet.exp(),
                             atol=1e-6, rtol=0, msg='{} (slogdet)'.format(desc))
            self.assertEqual(linalg_sdet * linalg_logabsdet.exp(), target_sdet * target_logabsdet.exp(),
                             atol=1e-6, rtol=0, msg='{} (linalg_slogdet)'.format(desc))

            # Test logdet
            # Compare logdet against our own pytorch slogdet because they should
            # be consistent, while it may behave slightly differently with other
            # slogdet implementations when det is near zero due to precision
            # issues.
            if sdet.item() < 0:
                self.assertTrue(logdet.item() != logdet.item(), '{} (logdet negative case)'.format(desc))
            else:
                self.assertEqual(logdet.exp(), target_logabsdet.exp(),
                                 atol=1e-6, rtol=0, msg='{} (logdet non-negative case)'.format(desc))

        eye = torch.eye(5, dtype=dtype, device=device)
        test_single_det(eye, (torch.ones((), dtype=dtype, device=device), torch.zeros((), dtype=dtype, device=device)), 'identity')
        # Testing bug in #34061 (https://github.com/pytorch/pytorch/issues/34061)
        for n in range(250, 551, 100):
            mat = torch.randn(n, n, dtype=dtype, device=device)
            q, _ = torch.qr(mat)
            ref_det, ref_logabsdet = reference_slogdet(q)
            test_single_det(q, (ref_det, ref_logabsdet), 'orthogonal')

        def test(M):
            assert M.size(0) >= 5, 'this helper fn assumes M to be at least 5x5'
            M = M.to(device)

            ref_M_sdet, ref_M_logabsdet = reference_slogdet(M)

            test_single_det(M, (ref_M_sdet, ref_M_logabsdet), 'basic')
            if ref_M_logabsdet.exp().item() >= 1e-6:  # skip singular
                M_inv = M.inverse()
                test_single_det(M_inv, reference_slogdet(M_inv), 'inverse')

            test_single_det(M, (ref_M_sdet, ref_M_logabsdet), 'transpose')

            for x in [0, 2, 4]:
                for scale in [-2, -0.1, 0, 10]:
                    if scale > 0:
                        target = ref_M_sdet, ref_M_logabsdet + math.log(scale)
                    elif scale == 0:
                        target = torch.zeros_like(ref_M_sdet), torch.full_like(ref_M_logabsdet, -inf)
                    else:
                        target = ref_M_sdet.neg(), ref_M_logabsdet + math.log(-scale)

                    # dim 0
                    M_clone = M.clone()
                    M_clone[:, x] *= scale
                    test_single_det(M_clone, target, 'scale a row')
                    # dim 1
                    M_clone = M.clone()
                    M_clone[x, :] *= scale
                    test_single_det(M_clone, target, 'scale a column')

            for x1, x2 in [(0, 3), (4, 1), (3, 2)]:
                assert x1 != x2, 'x1 and x2 needs to be different for this test'
                target = torch.zeros_like(ref_M_sdet), torch.full_like(ref_M_logabsdet, -inf)
                # dim 0
                M_clone = M.clone()
                M_clone[:, x2] = M_clone[:, x1]
                test_single_det(M_clone, target, 'two rows are same')
                # dim 1
                M_clone = M.clone()
                M_clone[x2, :] = M_clone[x1, :]
                test_single_det(M_clone, target, 'two columns are same')

                for scale1, scale2 in [(0.3, -1), (0, 2), (10, 0.1)]:
                    det_scale = scale1 * scale2 * -1
                    if det_scale > 0:
                        target = ref_M_sdet, ref_M_logabsdet + math.log(det_scale)
                    elif det_scale == 0:
                        target = torch.zeros_like(ref_M_sdet), torch.full_like(ref_M_logabsdet, -inf)
                    else:
                        target = ref_M_sdet.neg(), ref_M_logabsdet + math.log(-det_scale)

                    # dim 0
                    M_clone = M.clone()
                    t = M_clone[:, x1] * scale1
                    M_clone[:, x1] += M_clone[:, x2] * scale2
                    M_clone[:, x2] = t
                    test_single_det(M_clone, target, 'exchanging rows')
                    # dim 1
                    M_clone = M.clone()
                    t = M_clone[x1, :] * scale1
                    M_clone[x1, :] += M_clone[x2, :] * scale2
                    M_clone[x2, :] = t
                    test_single_det(M_clone, target, 'exchanging columns')

        def get_random_mat_scale(n):
            # For matrices with values i.i.d. with 0 mean, unit variance, and
            # subexponential tail, we have:
            #   E[log det(A^2)] \approx log((n-1)!)
            #
            # Notice:
            #   log Var[det(A)] = log E[det(A^2)] >= E[log det(A^2)]
            #
            # So:
            #   stddev[det(A)] >= sqrt( (n-1)! )
            #
            # We use this as an intuitive guideline to scale random generated
            # matrices so our closeness tests can work more robustly:
            #   scale by sqrt( (n-1)! )^(-1/n) = ( (n-1)! )^(-1/(2n))
            #
            # source: https://arxiv.org/pdf/1112.0752.pdf

            # TODO: technically we need subexponential distn for this to hold,
            #       but we mostly use gaussian entries below. Consider switching
            #       to Chi-sq if this turns out not stable enough, since Chi-sq
            #       is easy enough to sample from.
            return math.factorial(n - 1) ** (-1.0 / (2 * n))

        for n in [5, 10, 25]:
            scale = get_random_mat_scale(n)
            test(torch.randn(n, n, dtype=dtype, device=device) * scale)
            r = torch.randn(n, n, dtype=dtype, device=device) * scale
            # symmetric psd
            test(r.mm(r.t()))
            # symmetric pd
            r = torch.randn(n, n, dtype=dtype, device=device) * scale
            test(r.mm(r.t()) + torch.eye(n, dtype=dtype, device=device) * 1e-6)
            # symmetric
            r = torch.randn(n, n, dtype=dtype, device=device) * scale
            for i in range(n):
                for j in range(i):
                    r[i, j] = r[j, i]
            test(r)
            # non-contiguous
            test((torch.randn(n, n, n + 1, dtype=dtype, device=device) * scale)[:, 2, 1:])
            # det = 0
            r = torch.randn(n, n, dtype=dtype, device=device) * scale
            u, s, v = r.svd()
            if reference_slogdet(u)[0] < 0:
                u = -u
            if reference_slogdet(v)[0] < 0:
                v = -v
            s[0] *= -1
            s[-1] = 0
            test(u.mm(s.diag()).mm(v))

        # Small values to test numerical stability. Note that we don't scale
        # this matrix.
        r = torch.randn(512, 512, dtype=dtype, device=device)
        u, s, v = r.svd()
        s.fill_(1. / (100 * s.numel()))
        test(u.mm(s.diag()).mm(v))

    @skipCUDAIfNoMagma
    @skipCPUIfNoLapack
    @dtypes(torch.double)
    def test_det_logdet_slogdet_batched(self, device, dtype):
        from torch.testing._internal.common_utils import (random_symmetric_matrix, random_symmetric_psd_matrix,
                                                          random_symmetric_pd_matrix, random_square_matrix_of_rank)

        # mat_chars denotes matrix characteristics
        # possible values are: sym, sym_psd, sym_pd, sing, non_sym
        def run_test(matsize, batchdims, mat_chars):
            num_matrices = reduce(lambda x, y: x * y, batchdims, 1)
            list_of_matrices = []

            for idx in range(num_matrices):
                mat_type = idx % len(mat_chars)
                if mat_chars[mat_type] == 'sym':
                    list_of_matrices.append(random_symmetric_matrix(matsize, dtype=dtype, device=device))
                elif mat_chars[mat_type] == 'sym_psd':
                    list_of_matrices.append(random_symmetric_psd_matrix(matsize, dtype=dtype, device=device))
                elif mat_chars[mat_type] == 'sym_pd':
                    list_of_matrices.append(random_symmetric_pd_matrix(matsize, dtype=dtype, device=device))
                elif mat_chars[mat_type] == 'sing':
                    list_of_matrices.append(torch.ones(matsize, matsize, dtype=dtype, device=device))
                elif mat_chars[mat_type] == 'non_sing':
                    list_of_matrices.append(random_square_matrix_of_rank(matsize, matsize, dtype=dtype, device=device))
            full_tensor = torch.stack(list_of_matrices, dim=0).reshape(batchdims + (matsize, matsize))
            # Scaling adapted from `get_random_mat_scale` in _test_det_logdet_slogdet
            full_tensor *= (math.factorial(matsize - 1) ** (-1.0 / (2 * matsize)))

            for fn in [torch.det, torch.logdet, torch.slogdet, torch.linalg.slogdet]:
                expected_value = []
                actual_value = fn(full_tensor)
                for full_idx in itertools.product(*map(lambda x: list(range(x)), batchdims)):
                    expected_value.append(fn(full_tensor[full_idx]))

                if fn == torch.slogdet or fn == torch.linalg.slogdet:
                    sign_value = torch.stack([tup[0] for tup in expected_value], dim=0).reshape(batchdims)
                    expected_value = torch.stack([tup[1] for tup in expected_value], dim=0).reshape(batchdims)
                    self.assertEqual(sign_value, actual_value[0])
                    self.assertEqual(expected_value, actual_value[1])
                else:
                    expected_value = torch.stack(expected_value, dim=0).reshape(batchdims)
                    self.assertEqual(actual_value, expected_value)

        for matsize, batchdims in itertools.product([3, 5], [(3,), (5, 3)]):
            run_test(matsize, batchdims, mat_chars=['sym_pd'])
            run_test(matsize, batchdims, mat_chars=['sing'])
            run_test(matsize, batchdims, mat_chars=['non_sing'])
            run_test(matsize, batchdims, mat_chars=['sym', 'sym_pd', 'sym_psd'])
            run_test(matsize, batchdims, mat_chars=['sing', 'non_sing'])

    @skipCUDAIfNoMagma
    @skipCPUIfNoLapack
    @dtypes(*floating_and_complex_types())
    def test_cholesky_inverse(self, device, dtype):
        from torch.testing._internal.common_utils import random_hermitian_pd_matrix

        def run_test(shape, batch, upper, contiguous):
            A = random_hermitian_pd_matrix(shape, *batch, dtype=dtype, device=device)
            if A.numel() > 0 and not contiguous:
                A = A.mT
                self.assertFalse(A.is_contiguous())
            L = torch.linalg.cholesky(A)
            expected_inverse = torch.inverse(A)
            L = L.mH if upper else L
            actual_inverse = torch.cholesky_inverse(L, upper)
            self.assertEqual(actual_inverse, expected_inverse)

        shapes = (0, 3, 5)
        batches = ((), (0,), (3, ), (2, 2))
        for shape, batch, upper, contiguous in list(itertools.product(shapes, batches, (True, False), (True, False))):
            run_test(shape, batch, upper, contiguous)

        # check the out= variant
        A = random_hermitian_pd_matrix(3, 2, dtype=dtype, device=device)
        L = torch.linalg.cholesky(A)

        # There are two code paths currently for the out= variant
        # 1. When 'out' tensor is in Fortran (column-major) memory format
        # then the fast route is taken and the storage is reused directly in the computations
        # 2. When 'out' tensor is not in Fortran format then a temporary tensor is allocated internally
        # and the result is copied from the temporary tensor to 'out' tensor

        # This test checks the first code path
        out = torch.empty_like(A)
        out_t = out.mT.clone(memory_format=torch.contiguous_format)
        out = out_t.mT
        ans = torch.cholesky_inverse(L, out=out)
        self.assertEqual(ans, out)
        expected = torch.inverse(A)
        self.assertEqual(expected, out)

        # This test checks the second code path
        out = torch.empty_like(A)
        ans = torch.cholesky_inverse(L, out=out)
        self.assertEqual(ans, out)
        expected = torch.inverse(A)
        self.assertEqual(expected, out)

    @skipCUDAIfNoMagma
    @skipCPUIfNoLapack
    @dtypes(*floating_and_complex_types())
    def test_cholesky_inverse_errors_and_warnings(self, device, dtype):
        # cholesky_inverse requires the input to be at least 2 dimensional tensor
        a = torch.randn(2, device=device, dtype=dtype)
        with self.assertRaisesRegex(RuntimeError, "must have at least 2 dimensions"):
            torch.cholesky_inverse(a)

        # cholesky_inverse requires a square matrix
        a = torch.randn(2, 3, device=device, dtype=dtype)
        with self.assertRaisesRegex(RuntimeError, "must be batches of square matrices"):
            torch.cholesky_inverse(a)

        # if non-empty out tensor with wrong shape is passed a warning is given
        a = torch.randn(3, 3, device=device, dtype=dtype)
        out = torch.empty(2, 3, device=device, dtype=dtype)
        with warnings.catch_warnings(record=True) as w:
            # Trigger warning
            torch.cholesky_inverse(a, out=out)
            # Check warning occurs
            self.assertEqual(len(w), 1)
            self.assertTrue("An output with one or more elements was resized" in str(w[-1].message))

        # dtypes should be safely castable
        out = torch.empty(*a.shape, dtype=torch.int, device=device)
        with self.assertRaisesRegex(RuntimeError, "but got result with dtype Int"):
            torch.cholesky_inverse(a, out=out)

        # device should match
        if torch.cuda.is_available():
            wrong_device = 'cpu' if self.device_type != 'cpu' else 'cuda'
            out = torch.empty(0, device=wrong_device, dtype=dtype)
            with self.assertRaisesRegex(RuntimeError, "Expected all tensors to be on the same device"):
                torch.cholesky_inverse(a, out=out)

        # cholesky_inverse raises an error for invalid inputs on CPU
        # for example if at least one diagonal element is zero
        a = torch.randn(3, 3, device=device, dtype=dtype)
        a[1, 1] = 0
        if self.device_type == 'cpu':
            with self.assertRaisesRegex(torch.linalg.LinAlgError, r"cholesky_inverse: The diagonal element 2 is zero"):
                torch.cholesky_inverse(a)
        # cholesky_inverse on GPU does not raise an error for this case
        elif self.device_type == 'cuda':
            out = torch.cholesky_inverse(a)
            self.assertTrue(out.isinf().any() or out.isnan().any())

    def _select_broadcastable_dims(self, dims_full=None):
        # select full dimensionality
        if dims_full is None:
            dims_full = []
            ndims = random.randint(1, 4)
            dims_full = [random.randint(1, 8) for _ in range(ndims)]
        else:
            ndims = len(dims_full)

        # select actual dimensions for ops:
        # larger: full ndims, individual sizes may be reduced
        # smaller: possibly reduced ndims, sizes may be reduced
        smaller_ndims = random.randint(1, ndims)
        dims_small = []
        dims_large = []
        for i in range(ndims - 1, -1, -1):
            j = random.randint(1, 3)
            if j == 1:  # no reduced singleton dimension
                ds = dims_full[i]
                dl = dims_full[i]
            elif j == 2:  # larger may have reduced singleton dimension
                ds = dims_full[i]
                dl = 1 if len(dims_small) < smaller_ndims else dims_full[i]
            elif j == 3:  # smaller may have reduced singleton dimension
                ds = 1
                dl = dims_full[i]
            dims_large = [dl] + dims_large
            if len(dims_small) < smaller_ndims:
                dims_small = [ds] + dims_small
        return (dims_small, dims_large, dims_full)

    def test_broadcast_fused_matmul(self, device):
        fns = ["baddbmm", "addbmm", "addmm", "addmv", "addr"]

        for fn in fns:
            batch_dim = random.randint(1, 8)
            n_dim = random.randint(1, 8)
            m_dim = random.randint(1, 8)
            p_dim = random.randint(1, 8)

            def dims_full_for_fn():
                if fn == "baddbmm":
                    return ([batch_dim, n_dim, p_dim], [batch_dim, n_dim, m_dim], [batch_dim, m_dim, p_dim])
                elif fn == "addbmm":
                    return ([n_dim, p_dim], [batch_dim, n_dim, m_dim], [batch_dim, m_dim, p_dim])
                elif fn == "addmm":
                    return ([n_dim, p_dim], [n_dim, m_dim], [m_dim, p_dim])
                elif fn == "addmv":
                    return ([n_dim], [n_dim, m_dim], [m_dim])
                elif fn == "addr":
                    return ([n_dim, m_dim], [n_dim], [m_dim])
                else:
                    raise AssertionError("unknown function")

            (t0_dims_full, t1_dims, t2_dims) = dims_full_for_fn()
            (t0_dims_small, _, _) = self._select_broadcastable_dims(t0_dims_full)

            t0_small = torch.randn(*t0_dims_small, device=device).float()
            t1 = torch.randn(*t1_dims, device=device).float()
            t2 = torch.randn(*t2_dims, device=device).float()

            t0_full = t0_small.expand(*t0_dims_full).to(device)

            fntorch = getattr(torch, fn)
            r0 = fntorch(t0_small, t1, t2)
            r1 = fntorch(t0_full, t1, t2)
            self.assertEqual(r0, r1)

    @tf32_on_and_off(0.001)
    def test_broadcast_batched_matmul(self, device):
        n_dim = random.randint(1, 8)
        m_dim = random.randint(1, 8)
        p_dim = random.randint(1, 8)
        full_batch_dims = [random.randint(1, 3) for i in range(random.randint(1, 3))]
        (batch_dims_small, _, _) = self._select_broadcastable_dims(full_batch_dims)

        def verify_batched_matmul(full_lhs, one_dimensional):
            if not one_dimensional:
                lhs_dims = [n_dim, m_dim]
                rhs_dims = [m_dim, p_dim]
                result_dims = [n_dim, p_dim]
            else:
                lhs_dims = [n_dim, m_dim] if full_lhs else [m_dim]
                rhs_dims = [m_dim, p_dim] if not full_lhs else [m_dim]
                result_dims = [n_dim] if full_lhs else [p_dim]

            lhs_mat_dims = lhs_dims if len(lhs_dims) != 1 else [1, m_dim]
            rhs_mat_dims = rhs_dims if len(rhs_dims) != 1 else [m_dim, 1]
            full_mat_dims = lhs_mat_dims if full_lhs else rhs_mat_dims
            dim0_dims = rhs_dims if full_lhs else lhs_dims
            small_dims = batch_dims_small + (rhs_mat_dims if full_lhs else lhs_mat_dims)

            small = torch.randn(*(small_dims), device=device).float()
            dim0 = torch.randn(*(dim0_dims), device=device).float()
            full = torch.randn(*(full_batch_dims + full_mat_dims), device=device).float()
            if not one_dimensional:
                (lhsTensors, rhsTensors) = ((full,), (small, dim0)) if full_lhs else ((small, dim0), (full,))
            else:
                (lhsTensors, rhsTensors) = ((full,), (dim0,)) if full_lhs else ((dim0,), (full,))

            def maybe_squeeze_result(l, r, result):
                if len(lhs_dims) == 1 and l.dim() != 1:
                    return result.squeeze(-2)
                elif len(rhs_dims) == 1 and r.dim() != 1:
                    return result.squeeze(-1)
                else:
                    return result

            for lhs in lhsTensors:
                lhs_expanded = lhs.expand(*(torch.Size(full_batch_dims) + torch.Size(lhs_mat_dims)))
                lhs_expanded_matmul_fn = lhs_expanded.matmul
                for rhs in rhsTensors:
                    rhs_expanded = ((rhs if len(rhs_dims) != 1 else rhs.unsqueeze(-1)).
                                    expand(*(torch.Size(full_batch_dims) + torch.Size(rhs_mat_dims))))
                    truth = maybe_squeeze_result(lhs_expanded, rhs_expanded, lhs_expanded_matmul_fn(rhs_expanded))
                    for l in (lhs, lhs_expanded):
                        for r in (rhs, rhs_expanded):
                            l_matmul_fn = l.matmul
                            result = maybe_squeeze_result(l, r, l_matmul_fn(r))
                            self.assertEqual(truth, result)
                            # test torch.matmul function as well
                            torch_result = maybe_squeeze_result(l, r, torch.matmul(l, r))
                            self.assertEqual(truth, torch_result)
                            # test torch.matmul with out
                            out = torch.zeros_like(torch_result)
                            torch.matmul(l, r, out=out)
                            self.assertEqual(truth, maybe_squeeze_result(l, r, out))

                # compare to bmm
                bmm_result = (torch.bmm(lhs_expanded.contiguous().view(-1, *lhs_mat_dims),
                                        rhs_expanded.contiguous().view(-1, *rhs_mat_dims)))
                self.assertEqual(truth.view(-1, *result_dims), bmm_result.view(-1, *result_dims))

        for indices in itertools.product((True, False), repeat=2):
            verify_batched_matmul(*indices)

    def lu_solve_test_helper(self, A_dims, b_dims, pivot, device, dtype):
        make_fullrank = make_fullrank_matrices_with_distinct_singular_values
        make_A = partial(make_fullrank, device=device, dtype=dtype)

        b = torch.randn(*b_dims, dtype=dtype, device=device)
        A = make_A(*A_dims)
        LU_data, LU_pivots, info = torch.lu(A, get_infos=True, pivot=pivot)
        self.assertEqual(info, torch.zeros_like(info))
        return b, A, LU_data, LU_pivots

    @skipCPUIfNoLapack
    @skipCUDAIfNoMagma
    @dtypes(*floating_and_complex_types())
    @precisionOverride({torch.float32: 1e-3, torch.complex64: 1e-3,
                        torch.float64: 1e-8, torch.complex128: 1e-8})
    def test_lu_solve(self, device, dtype):
        def sub_test(pivot):
            for k, n in zip([2, 3, 5], [3, 5, 7]):
                b, A, LU_data, LU_pivots = self.lu_solve_test_helper((n, n), (n, k), pivot, device, dtype)
                x = torch.lu_solve(b, LU_data, LU_pivots)
                self.assertEqual(b, np.matmul(A.cpu(), x.cpu()))

        sub_test(True)
        if self.device_type == 'cuda':
            sub_test(False)

    @skipCUDAIfNoMagma
    @skipCPUIfNoLapack
    @dtypes(*floating_and_complex_types())
    @precisionOverride({torch.float32: 1e-3, torch.complex64: 1e-3,
                        torch.float64: 1e-8, torch.complex128: 1e-8})
    def test_lu_solve_batched(self, device, dtype):
        def sub_test(pivot):
            def lu_solve_batch_test_helper(A_dims, b_dims, pivot):
                b, A, LU_data, LU_pivots = self.lu_solve_test_helper(A_dims, b_dims, pivot, device, dtype)
                x_exp_list = []
                for i in range(b_dims[0]):
                    x_exp_list.append(torch.lu_solve(b[i], LU_data[i], LU_pivots[i]))
                x_exp = torch.stack(x_exp_list)  # Stacked output
                x_act = torch.lu_solve(b, LU_data, LU_pivots)  # Actual output
                self.assertEqual(x_exp, x_act)  # Equality check
                Ax = np.matmul(A.cpu(), x_act.cpu())
                self.assertEqual(b, Ax)

            for batchsize in [1, 3, 4]:
                lu_solve_batch_test_helper((batchsize, 5, 5), (batchsize, 5, 10), pivot)

        # Tests tensors with 0 elements
        b = torch.randn(3, 0, 3, dtype=dtype, device=device)
        A = torch.randn(3, 0, 0, dtype=dtype, device=device)
        LU_data, LU_pivots = torch.lu(A)
        self.assertEqual(torch.empty_like(b), b.lu_solve(LU_data, LU_pivots))

        sub_test(True)
        if self.device_type == 'cuda':
            sub_test(False)

    @slowTest
    @skipCUDAIfNoMagma
    @skipCPUIfNoLapack
    @dtypes(*floating_and_complex_types())
    def test_lu_solve_batched_many_batches(self, device, dtype):
        def run_test(A_dims, b_dims):
            b, A, LU_data, LU_pivots = self.lu_solve_test_helper(A_dims, b_dims, True, device, dtype)
            x = torch.lu_solve(b, LU_data, LU_pivots)
            Ax = torch.matmul(A, x)
            self.assertEqual(Ax, b.expand_as(Ax))

        run_test((65536, 5, 5), (65536, 5, 10))
        run_test((262144, 5, 5), (262144, 5, 10))

    @skipCUDAIfNoMagma
    @skipCPUIfNoLapack
    @dtypes(*floating_and_complex_types())
    def test_lu_solve_batched_broadcasting(self, device, dtype):
        make_fullrank = make_fullrank_matrices_with_distinct_singular_values
        make_A = partial(make_fullrank, device=device, dtype=dtype)

        def run_test(A_dims, b_dims, pivot=True):
            A_matrix_size = A_dims[-1]
            A_batch_dims = A_dims[:-2]
            A = make_A(*A_batch_dims, A_matrix_size, A_matrix_size)
            b = make_tensor(b_dims, dtype=dtype, device=device)
            x_exp = np.linalg.solve(A.cpu(), b.cpu())
            LU_data, LU_pivots = torch.lu(A, pivot=pivot)
            x = torch.lu_solve(b, LU_data, LU_pivots)
            self.assertEqual(x, x_exp)

        # test against numpy.linalg.solve
        run_test((2, 1, 3, 4, 4), (2, 1, 3, 4, 6))  # no broadcasting
        run_test((2, 1, 3, 4, 4), (4, 6))  # broadcasting b
        run_test((4, 4), (2, 1, 3, 4, 2))  # broadcasting A
        run_test((1, 3, 1, 4, 4), (2, 1, 3, 4, 5))  # broadcasting A & b

    @onlyCUDA
    @skipCUDAIfNoMagma
    @dtypes(*floating_and_complex_types())
    # this tests https://github.com/pytorch/pytorch/issues/36921
    def test_lu_solve_large_matrices(self, device, dtype):
        def run_test(A_dims, b_dims):
            b, A, LU_data, LU_pivots = self.lu_solve_test_helper(A_dims, b_dims, True, device, dtype)
            x = torch.lu_solve(b, LU_data, LU_pivots)
            Ax = torch.matmul(A, x)
            self.assertEqual(Ax, b.expand_as(Ax))

        run_test((1, 1), (1, 1, 1025))

    @skipCUDAIfNoMagma
    @skipCPUIfNoLapack
    @dtypes(*floating_and_complex_types())
    def test_lu_solve_out_errors_and_warnings(self, device, dtype):
        # dtypes should be safely castable
        a = torch.eye(2, dtype=dtype, device=device)
        LU_data, LU_pivots = torch.lu(a, pivot=True)
        b = torch.randn(2, 1, dtype=dtype, device=device)
        out = torch.empty(0, dtype=torch.int, device=device)
        with self.assertRaisesRegex(RuntimeError, "but got result with dtype Int"):
            torch.lu_solve(b, LU_data, LU_pivots, out=out)

        # device should match
        if torch.cuda.is_available():
            wrong_device = 'cpu' if self.device_type != 'cpu' else 'cuda'
            out = torch.empty(0, dtype=dtype, device=wrong_device)
            with self.assertRaisesRegex(RuntimeError, "tensors to be on the same device"):
                torch.lu_solve(b, LU_data, LU_pivots, out=out)

        # if out tensor with wrong shape is passed a warning is given
        with warnings.catch_warnings(record=True) as w:
            out = torch.empty(1, dtype=dtype, device=device)
            # Trigger warning
            torch.lu_solve(b, LU_data, LU_pivots, out=out)
            # Check warning occurs
            self.assertEqual(len(w), 1)
            self.assertTrue("An output with one or more elements was resized" in str(w[-1].message))

    @precisionOverride({torch.float32: 1e-5, torch.complex64: 1e-5})
    @skipCUDAIfNoMagma
    @skipCPUIfNoLapack
    @dtypes(*floating_and_complex_types())
    def test_symeig(self, device, dtype):
        from torch.testing._internal.common_utils import random_hermitian_matrix

        def run_test(dims, eigenvectors, upper):
            x = random_hermitian_matrix(*dims, dtype=dtype, device=device)
            if dtype.is_complex:
                real_dtype = torch.float32 if dtype is torch.complex64 else torch.float64
            else:
                real_dtype = dtype
            oute = torch.empty(dims[1:] + dims[:1], dtype=real_dtype, device=device)
            outv = torch.empty(dims[1:] + dims[:1] * 2, dtype=dtype, device=device)
            torch.symeig(x, eigenvectors=eigenvectors, upper=upper, out=(oute, outv))

            if eigenvectors:
                outv_ = outv.cpu().numpy()
                x_recon = np.matmul(np.matmul(outv_, torch.diag_embed(oute.to(dtype)).cpu().numpy()),
                                    outv_.swapaxes(-2, -1).conj())
                self.assertEqual(x, x_recon, atol=1e-8, rtol=0, msg='Incorrect reconstruction using V @ diag(e) @ V.T')
            else:
                eigvals, _ = torch.symeig(x, eigenvectors=True, upper=upper)
                self.assertEqual(eigvals, oute, msg='Eigenvalues mismatch')
                self.assertEqual(torch.empty(0, device=device, dtype=dtype), outv, msg='Eigenvector matrix not empty')

            rese, resv = x.symeig(eigenvectors=eigenvectors, upper=upper)
            self.assertEqual(rese, oute, msg="outputs of symeig and symeig with out don't match")
            self.assertEqual(resv, outv, msg="outputs of symeig and symeig with out don't match")

            # test non-contiguous
            x = random_hermitian_matrix(*dims, dtype=dtype, device=device)
            n_dim = len(dims) + 1
            # Reverse the batch dimensions and the matrix dimensions and then concat them
            x = x.permute(tuple(range(n_dim - 3, -1, -1)) + (n_dim - 1, n_dim - 2))
            assert not x.is_contiguous(), "x is intentionally non-contiguous"
            rese, resv = torch.symeig(x, eigenvectors=eigenvectors, upper=upper)
            if eigenvectors:
                resv_ = resv.cpu().numpy()
                x_recon = np.matmul(np.matmul(resv_, torch.diag_embed(rese.to(dtype)).cpu().numpy()),
                                    resv_.swapaxes(-2, -1).conj())
                self.assertEqual(x, x_recon, atol=1e-8, rtol=0, msg='Incorrect reconstruction using V @ diag(e) @ V.T')
            else:
                eigvals, _ = torch.symeig(x, eigenvectors=True, upper=upper)
                self.assertEqual(eigvals, rese, msg='Eigenvalues mismatch')
                self.assertEqual(torch.empty(0, device=device, dtype=dtype), resv, msg='Eigenvector matrix not empty')

        batch_dims_set = [(), (3,), (3, 5), (5, 3, 5)]
        for batch_dims, eigenvectors, upper in itertools.product(batch_dims_set, (True, False), (True, False)):
            run_test((5,) + batch_dims, eigenvectors, upper)

    @skipCUDAIfNoMagma
    @skipCPUIfNoLapack
    @dtypes(*floating_and_complex_types())
    def test_symeig_out_errors_and_warnings(self, device, dtype):
        from torch.testing._internal.common_utils import random_hermitian_matrix

        # if non-empty out tensor with wrong shape is passed a warning is given
        a = random_hermitian_matrix(3, dtype=dtype, device=device)
        real_dtype = a.real.dtype if dtype.is_complex else dtype
        out_w = torch.empty(7, 7, dtype=real_dtype, device=device)
        out_v = torch.empty(7, 7, dtype=dtype, device=device)
        with warnings.catch_warnings(record=True) as w:
            # Trigger warning
            torch.symeig(a, out=(out_w, out_v))
            self.assertTrue("An output with one or more elements was resized" in str(w[-2].message))
            self.assertTrue("An output with one or more elements was resized" in str(w[-1].message))

        # dtypes should be safely castable
        out_w = torch.empty(0, dtype=real_dtype, device=device)
        out_v = torch.empty(0, dtype=torch.int, device=device)
        with self.assertRaisesRegex(RuntimeError, "but got eigenvectors with dtype Int"):
            torch.symeig(a, out=(out_w, out_v))

        out_w = torch.empty(0, dtype=torch.int, device=device)
        out_v = torch.empty(0, dtype=dtype, device=device)
        with self.assertRaisesRegex(RuntimeError, "but got eigenvalues with dtype Int"):
            torch.symeig(a, out=(out_w, out_v))

        # device should match
        if torch.cuda.is_available():
            wrong_device = 'cpu' if self.device_type != 'cpu' else 'cuda'
            out_w = torch.empty(0, device=wrong_device, dtype=dtype)
            out_v = torch.empty(0, device=device, dtype=dtype)
            with self.assertRaisesRegex(RuntimeError, "tensors to be on the same device"):
                torch.symeig(a, out=(out_w, out_v))
            out_w = torch.empty(0, device=device, dtype=dtype)
            out_v = torch.empty(0, device=wrong_device, dtype=dtype)
            with self.assertRaisesRegex(RuntimeError, "tensors to be on the same device"):
                torch.symeig(a, out=(out_w, out_v))

    @skipCUDAIfNoMagma
    @skipCPUIfNoLapack
    def test_pca_lowrank(self, device):
        from torch.testing._internal.common_utils import random_lowrank_matrix, random_sparse_matrix

        dtype = torch.double

        def run_subtest(guess_rank, actual_rank, matrix_size, batches, device, pca, **options):
            density = options.pop('density', 1)
            if isinstance(matrix_size, int):
                rows = columns = matrix_size
            else:
                rows, columns = matrix_size
            if density == 1:
                a_input = random_lowrank_matrix(actual_rank, rows, columns, *batches, device=device, dtype=dtype)
                a = a_input
            else:
                a_input = random_sparse_matrix(rows, columns, density, device=device, dtype=dtype)
                a = a_input.to_dense()

            u, s, v = pca(a_input, q=guess_rank, **options)

            self.assertEqual(s.shape[-1], guess_rank)
            self.assertEqual(u.shape[-2], rows)
            self.assertEqual(u.shape[-1], guess_rank)
            self.assertEqual(v.shape[-1], guess_rank)
            self.assertEqual(v.shape[-2], columns)

            A1 = u.matmul(s.diag_embed()).matmul(v.mT)
            ones_m1 = torch.ones(batches + (rows, 1), dtype=a.dtype, device=device)
            c = a.sum(axis=-2) / rows
            c = c.reshape(batches + (1, columns))
            A2 = a - ones_m1.matmul(c)
            self.assertEqual(A1, A2)

            if density == 1:
                # actual rank is known only for dense input
                detect_rank = (s.abs() > 1e-5).sum(axis=-1)
                self.assertEqual(actual_rank * torch.ones(batches, device=device, dtype=torch.int64), detect_rank)
                S = torch.linalg.svdvals(A2)
                self.assertEqual(s[..., :actual_rank], S[..., :actual_rank])

        all_batches = [(), (1,), (3,), (2, 3)]
        for actual_rank, size, all_batches in [
                (2, (17, 4), all_batches),
                (2, (100, 4), all_batches),
                (6, (100, 40), all_batches),
                (12, (1000, 1000), [()]),
        ]:
            for batches in all_batches:
                for guess_rank in [
                        actual_rank,
                        actual_rank + 2,
                        actual_rank + 6,
                ]:
                    if guess_rank <= min(*size):
                        run_subtest(guess_rank, actual_rank, size, batches, device, torch.pca_lowrank)
                        run_subtest(guess_rank, actual_rank, size[::-1], batches, device, torch.pca_lowrank)

        # sparse input
        for guess_rank, size in [
                (4, (17, 4)), (4, (4, 17)), (16, (17, 17)),
                (21, (100, 40)), (20, (40, 100)), (600, (1000, 1000))]:
            for density in [0.005, 0.1]:
                run_subtest(guess_rank, None, size, (), device, torch.pca_lowrank, density=density)

        # jitting support
        jitted = torch.jit.script(torch.pca_lowrank)
        guess_rank, actual_rank, size, batches = 2, 2, (17, 4), ()
        run_subtest(guess_rank, actual_rank, size, batches, device, jitted)

    # Ensure that nuclear_norm's out variant gives the same result as the non-out
    @onlyNativeDeviceTypes
    @skipCUDAIfNoMagma
    @skipCPUIfNoLapack
    @dtypes(torch.float32, torch.float64)
    def test_nuclear_norm_out(self, device, dtype):
        test_cases = [
            # input size, dim
            ((25, 25), None),
            ((25, 25), (0, 1)),
            ((25, 25), (1, 0)),
            ((25, 25, 25), (2, 0)),
            ((25, 25, 25), (0, 1)),
        ]
        for keepdim in [False, True]:
            for input_size, dim in test_cases:
                msg = f'input_size: {input_size}, dim: {dim}, keepdim: {keepdim}'
                x = torch.randn(*input_size, device=device, dtype=dtype)
                result_out = torch.empty(0, device=device, dtype=dtype)
                if dim is None:
                    result = torch.nuclear_norm(x, keepdim=keepdim)
                    torch.nuclear_norm(x, keepdim=keepdim, out=result_out)
                else:
                    result = torch.nuclear_norm(x, keepdim=keepdim, dim=dim)
                    torch.nuclear_norm(x, keepdim=keepdim, dim=dim, out=result_out)
                self.assertEqual(result, result_out, msg=msg)

    @skipCUDAIfNoMagma
    @skipCPUIfNoLapack
    @dtypes(*floating_and_complex_types())
    def test_geqrf(self, device, dtype):

        def run_test(shape):
            # numpy.linalg.qr with mode = 'raw' computes the same operation as torch.geqrf
            # so this test compares against that function
            A = make_tensor(shape, dtype=dtype, device=device)

            # numpy.linalg.qr doesn't work with batched input
            m, n = A.shape[-2:]
            tau_size = "n" if m > n else "m"
            np_dtype = A.cpu().numpy().dtype
            ot = [np_dtype, np_dtype]
            numpy_geqrf_batched = np.vectorize(
                lambda x: np.linalg.qr(x, mode='raw'),
                otypes=ot,
                signature=f'(m,n)->(n,m),({tau_size})')

            expected = numpy_geqrf_batched(A.cpu())
            actual = torch.geqrf(A)

            # numpy.linalg.qr returns transposed result
            self.assertEqual(expected[0].swapaxes(-2, -1), actual[0])
            self.assertEqual(expected[1], actual[1])

        batches = [(), (0, ), (2, ), (2, 1)]
        ns = [5, 2, 0]
        for batch, (m, n) in product(batches, product(ns, ns)):
            run_test((*batch, m, n))

    @skipCUDAIfNoMagma
    @skipCPUIfNoLapack
    @dtypes(torch.double)
    def test_lstsq(self, device, dtype):
        def _test_underdetermined(a, b, expectedNorm):
            # underdetermined systems are only supported on CPU
            if self.device_type != 'cpu':
                return

            m = a.size()[0]
            n = a.size()[1]
            assert(m <= n)

            a_copy = a.clone()
            b_copy = b.clone()
            res1 = torch.lstsq(b, a)[0]
            self.assertEqual(a, a_copy, atol=0, rtol=0)
            self.assertEqual(b, b_copy, atol=0, rtol=0)
            self.assertEqual((torch.mm(a, res1) - b).norm(), expectedNorm, atol=1e-8, rtol=0)

            ta = torch.tensor((), dtype=dtype, device=device)
            tb = torch.tensor((), dtype=dtype, device=device)
            res2 = torch.lstsq(b, a, out=(tb, ta))[0]
            self.assertEqual(a, a_copy, atol=0, rtol=0)
            self.assertEqual(b, b_copy, atol=0, rtol=0)
            self.assertEqual((torch.mm(a, res1) - b).norm(), expectedNorm, atol=1e-8, rtol=0)

            res3 = torch.lstsq(b, a, out=(b, a))[0]
            self.assertEqual((torch.mm(a_copy, b) - b_copy).norm(), expectedNorm, atol=1e-8, rtol=0)
            self.assertEqual(res1, tb, atol=0, rtol=0)
            self.assertEqual(res1, b, atol=0, rtol=0)
            self.assertEqual(res1, res2, atol=0, rtol=0)
            self.assertEqual(res1, res3, atol=0, rtol=0)

        def _test_overdetermined(a, b, expectedNorm):
            m = a.size()[0]
            n = a.size()[1]
            assert(m > n)

            def check_norm(a, b, expected_norm, gels_result):
                # Checks |ax - b| and the residual info from the result

                # The first n rows is the least square solution.
                # Rows n to m-1 contain residual information.
                x = gels_result[:n]
                resid_info = gels_result[n:]

                resid_norm = (torch.mm(a, x) - b).norm()
                self.assertEqual(resid_norm, expectedNorm, atol=1e-8, rtol=0)
                self.assertEqual(resid_info.norm(), resid_norm, atol=1e-8, rtol=0)

            a_copy = a.clone()
            b_copy = b.clone()
            res1 = torch.lstsq(b, a)[0]
            self.assertEqual(a, a_copy, atol=0, rtol=0)
            self.assertEqual(b, b_copy, atol=0, rtol=0)
            check_norm(a, b, expectedNorm, res1)

            ta = torch.tensor((), dtype=dtype, device=device)
            tb = torch.tensor((), dtype=dtype, device=device)
            res2 = torch.lstsq(b, a, out=(tb, ta))[0]
            self.assertEqual(a, a_copy, atol=0, rtol=0)
            self.assertEqual(b, b_copy, atol=0, rtol=0)
            check_norm(a, b, expectedNorm, res2)

            res3 = torch.lstsq(b, a, out=(b, a))[0]
            check_norm(a_copy, b_copy, expectedNorm, res3)

            self.assertEqual(res1, tb, atol=0, rtol=0)
            self.assertEqual(res1, b, atol=0, rtol=0)
            self.assertEqual(res1, res2, atol=0, rtol=0)
            self.assertEqual(res1, res3, atol=0, rtol=0)

        # basic test
        expectedNorm = 0
        a = torch.tensor(((1.44, -9.96, -7.55, 8.34),
                          (-7.84, -0.28, 3.24, 8.09),
                          (-4.39, -3.24, 6.27, 5.28),
                          (4.53, 3.83, -6.64, 2.06)), dtype=dtype, device=device).t()
        b = torch.tensor(((8.58, 8.26, 8.48, -5.28),
                          (9.35, -4.43, -0.70, -0.26)), dtype=dtype, device=device).t()
        _test_underdetermined(a, b, expectedNorm)

        # test overdetermined
        expectedNorm = 17.390200628863
        a = torch.tensor(((1.44, -9.96, -7.55, 8.34, 7.08, -5.45),
                          (-7.84, -0.28, 3.24, 8.09, 2.52, -5.70),
                          (-4.39, -3.24, 6.27, 5.28, 0.74, -1.19),
                          (4.53, 3.83, -6.64, 2.06, -2.47, 4.70)), dtype=dtype, device=device).t()
        b = torch.tensor(((8.58, 8.26, 8.48, -5.28, 5.72, 8.93),
                          (9.35, -4.43, -0.70, -0.26, -7.36, -2.52)), dtype=dtype, device=device).t()
        _test_overdetermined(a, b, expectedNorm)

        # test underdetermined
        expectedNorm = 0
        a = torch.tensor(((1.44, -9.96, -7.55),
                          (-7.84, -0.28, 3.24),
                          (-4.39, -3.24, 6.27),
                          (4.53, 3.83, -6.64)), dtype=dtype, device=device).t()
        b = torch.tensor(((8.58, 8.26, 8.48),
                          (9.35, -4.43, -0.70)), dtype=dtype, device=device).t()
        _test_underdetermined(a, b, expectedNorm)

        # test reuse
        expectedNorm = 0
        a = torch.tensor(((1.44, -9.96, -7.55, 8.34),
                          (-7.84, -0.28, 3.24, 8.09),
                          (-4.39, -3.24, 6.27, 5.28),
                          (4.53, 3.83, -6.64, 2.06)), dtype=dtype, device=device).t()
        b = torch.tensor(((8.58, 8.26, 8.48, -5.28),
                          (9.35, -4.43, -0.70, -0.26)), dtype=dtype, device=device).t()
        ta = torch.tensor((), dtype=dtype, device=device)
        tb = torch.tensor((), dtype=dtype, device=device)
        torch.lstsq(b, a, out=(tb, ta))
        self.assertEqual((torch.mm(a, tb) - b).norm(), expectedNorm, atol=1e-8, rtol=0)
        torch.lstsq(b, a, out=(tb, ta))
        self.assertEqual((torch.mm(a, tb) - b).norm(), expectedNorm, atol=1e-8, rtol=0)
        torch.lstsq(b, a, out=(tb, ta))
        self.assertEqual((torch.mm(a, tb) - b).norm(), expectedNorm, atol=1e-8, rtol=0)

    @skipCUDAIfNoMagma
    @skipCPUIfNoLapack
    def test_lapack_empty(self, device):
        # FIXME: these are just a selection of LAPACK functions -- we need a general strategy here.
        # The LAPACK functions themselves generally do NOT work with zero sized dimensions, although
        # numpy/sci often has a direct wrapper (e.g. lu_factor) and a wrapper that "does the right thing"
        # (e.g. lu).  We often name our functions identically to the lapack function, so it will take work
        # to name / migrate-to better wrappers.
        def fn(torchfn, *args):
            return torchfn(*tuple(torch.randn(shape, device=device) if isinstance(shape, tuple) else shape
                                  for shape in args))

        # inverse, pinverse
        self.assertEqual((0, 0), fn(torch.inverse, (0, 0)).shape)
        self.assertEqual((5, 0), fn(torch.pinverse, (0, 5)).shape)
        self.assertEqual((0, 5), fn(torch.pinverse, (5, 0)).shape)
        self.assertEqual((0, 0), fn(torch.pinverse, (0, 0)).shape)

        # det, logdet, slogdet
        self.assertEqual(torch.tensor(1., device=device), fn(torch.det, (0, 0)))
        self.assertEqual(torch.tensor(0., device=device), fn(torch.logdet, (0, 0)))
        self.assertEqual((torch.tensor(1., device=device), torch.tensor(0., device=device)),
                         fn(torch.slogdet, (0, 0)))

        # eig, symeig
        evalues, evectors = fn(torch.eig, (0, 0), True)
        self.assertEqual([(0, 2), (0, 0)], [evalues.shape, evectors.shape])
        evalues, evectors = fn(torch.symeig, (0, 0), True)
        self.assertEqual([(0,), (0, 0)], [evalues.shape, evectors.shape])

        # qr
        q, r = fn(torch.qr, (3, 0), True)
        self.assertEqual([(3, 0), (0, 0)], [q.shape, r.shape])
        q, r = fn(torch.qr, (0, 3), True)
        self.assertEqual([(0, 0), (0, 3)], [q.shape, r.shape])
        q, r = fn(torch.qr, (3, 0), False)
        self.assertEqual([(3, 3), (3, 0)], [q.shape, r.shape])

        # lstsq
        self.assertRaises(RuntimeError, lambda: torch.lstsq(torch.randn(0, 0), torch.randn(0, 0)))
        self.assertRaises(RuntimeError, lambda: torch.lstsq(torch.randn(0,), torch.randn(0, 0)))

    @tf32_on_and_off(0.005)
    def test_tensordot(self, device):
        a = torch.arange(60., device=device).reshape(3, 4, 5)
        b = torch.arange(24., device=device).reshape(4, 3, 2)
        c = torch.tensordot(a, b, dims=([1, 0], [0, 1])).cpu()
        cn = torch.from_numpy(np.tensordot(a.cpu().numpy(), b.cpu().numpy(),
                                           axes=([1, 0], [0, 1])))
        self.assertEqual(c, cn)

        cout = torch.zeros((5, 2), device=device)
        torch.tensordot(a, b, dims=([1, 0], [0, 1]), out=cout).cpu()
        self.assertEqual(c, cout)

        a = torch.randn(2, 3, 4, 5, device=device)
        b = torch.randn(4, 5, 6, 7, device=device)
        c = torch.tensordot(a, b, dims=2).cpu()
        cn = torch.from_numpy(np.tensordot(a.cpu().numpy(), b.cpu().numpy(),
                                           axes=2))

        with self.assertRaisesRegex(RuntimeError, "expects dims >= 0"):
            torch.tensordot(a, b, dims=-1)

        self.assertEqual(c, cn)
        c = torch.tensordot(a, b).cpu()
        cn = torch.from_numpy(np.tensordot(a.cpu().numpy(), b.cpu().numpy()))
        self.assertEqual(c, cn)

        a = torch.tensordot(torch.tensor(0.), torch.tensor(0.), 0)
        an = torch.from_numpy(np.tensordot(np.zeros((), dtype=np.float32), np.zeros((), dtype=np.float32), 0))
        self.assertEqual(a, an)

    @onlyCUDA
    @skipCUDAIfNoMagma
    @skipCUDAIfNoCusolver
    @setLinalgBackendsToDefaultFinally
    def test_preferred_linalg_library(self):
        # The main purpose of this test is to make sure these "backend" calls work normally without raising exceptions.
        x = torch.randint(2, 5, (2, 4, 4), device='cuda', dtype=torch.double)

        torch.backends.cuda.preferred_linalg_library('cusolver')
        out1 = torch.linalg.inv(x)

        torch.backends.cuda.preferred_linalg_library('magma')
        out2 = torch.linalg.inv(x)

        torch.backends.cuda.preferred_linalg_library('default')
        # Although linalg preferred flags doesn't affect CPU currently,
        # we set this to make sure the flag can switch back to default normally.
        out_ref = torch.linalg.inv(x.cpu())

        self.assertEqual(out_ref, out1.cpu())
        self.assertEqual(out1, out2)


instantiate_device_type_tests(TestLinalg, globals())

if __name__ == '__main__':
    run_tests()<|MERGE_RESOLUTION|>--- conflicted
+++ resolved
@@ -5794,9 +5794,36 @@
         for row_major, incx, incy, lda_tail in itertools.product((False, True), (1, 2), (1, 2), (0, 1)):
             _test(row_major, incx, incy, lda_tail)
 
-<<<<<<< HEAD
     def _test_addmm_impl(self, func, activation, device, dtype):
-=======
+        M = torch.randn(10, 25, device=device).to(dtype)
+        m1 = torch.randn(10, 50, device=device).to(dtype)
+        m2 = torch.randn(50, 25, device=device).to(dtype)
+        self._test_addmm_addmv(func, M, m1, m2, activation=activation)
+
+        # Test 0-strided
+        M = torch.randn(10, 1, device=device).to(dtype).expand(10, 25)
+        m1 = torch.randn(10, 1, device=device).to(dtype).expand(10, 50)
+        m2 = torch.randn(50, 25, device=device).to(dtype)
+        self._test_addmm_addmv(func, M, m1, m2, activation=activation)
+
+        # Test beta=0, M=nan
+        M = torch.full((10, 25), math.nan, device=device).to(dtype)
+        m1 = torch.randn(10, 50, device=device).to(dtype)
+        m2 = torch.randn(50, 25, device=device).to(dtype)
+        self._test_addmm_addmv(func, M, m1, m2, beta=0, activation=activation)
+
+        # Test transpose
+        for t1, t2, t3, t4 in itertools.product([True, False], repeat=4):
+            def maybe_transpose(cond, m):
+                if not cond:
+                    return m
+                return m.t().clone(memory_format=torch.contiguous_format).t()
+
+            M = maybe_transpose(t1, torch.randn(10, 25, device=device).to(dtype))
+            m1 = maybe_transpose(t2, torch.randn(10, 50, device=device).to(dtype))
+            m2 = maybe_transpose(t3, torch.randn(50, 25, device=device).to(dtype))
+            self._test_addmm_addmv(func, M, m1, m2, transpose_out=t4, activation=activation)
+
     @precisionOverride({torch.double: 1e-8, torch.float: 1e-4, torch.bfloat16: 0.6,
                         torch.half: 1e-1, torch.cfloat: 1e-4, torch.cdouble: 1e-8})
     @dtypesIfCUDA(*floating_and_complex_types_and(
@@ -5804,49 +5831,13 @@
     @dtypes(*floating_and_complex_types_and(torch.half, torch.bfloat16))
     @tf32_on_and_off(0.05)
     def test_addmm(self, device, dtype):
->>>>>>> bd032cd8
-        M = torch.randn(10, 25, device=device).to(dtype)
-        m1 = torch.randn(10, 50, device=device).to(dtype)
-        m2 = torch.randn(50, 25, device=device).to(dtype)
-        self._test_addmm_addmv(func, M, m1, m2, activation=activation)
-
-        # Test 0-strided
-        M = torch.randn(10, 1, device=device).to(dtype).expand(10, 25)
-        m1 = torch.randn(10, 1, device=device).to(dtype).expand(10, 50)
-        m2 = torch.randn(50, 25, device=device).to(dtype)
-        self._test_addmm_addmv(func, M, m1, m2, activation=activation)
-
-        # Test beta=0, M=nan
-        M = torch.full((10, 25), math.nan, device=device).to(dtype)
-        m1 = torch.randn(10, 50, device=device).to(dtype)
-        m2 = torch.randn(50, 25, device=device).to(dtype)
-        self._test_addmm_addmv(func, M, m1, m2, beta=0, activation=activation)
-
-        # Test transpose
-        for t1, t2, t3, t4 in itertools.product([True, False], repeat=4):
-            def maybe_transpose(cond, m):
-                if not cond:
-                    return m
-                return m.t().clone(memory_format=torch.contiguous_format).t()
-
-            M = maybe_transpose(t1, torch.randn(10, 25, device=device).to(dtype))
-            m1 = maybe_transpose(t2, torch.randn(10, 50, device=device).to(dtype))
-            m2 = maybe_transpose(t3, torch.randn(50, 25, device=device).to(dtype))
-            self._test_addmm_addmv(func, M, m1, m2, transpose_out=t4, activation=activation)
+        self._test_addmm_impl(torch.addmm, None, device, dtype)
 
     @precisionOverride({torch.double: 1e-8, torch.float: 1e-4, torch.bfloat16: 0.6,
                         torch.half: 1e-1, torch.cfloat: 1e-4, torch.cdouble: 1e-8})
-    @dtypesIfCUDA(*get_all_complex_dtypes(),
-                  *get_all_fp_dtypes(include_bfloat16=(TEST_WITH_ROCM or (CUDA11OrLater and SM53OrLater))))
-    @dtypes(*get_all_complex_dtypes(), *get_all_fp_dtypes())
-    @tf32_on_and_off(0.05)
-    def test_addmm(self, device, dtype):
-        self._test_addmm_impl(torch.addmm, None, device, dtype)
-
-    @precisionOverride({torch.double: 1e-8, torch.float: 1e-4, torch.bfloat16: 0.6,
-                        torch.half: 1e-1, torch.cfloat: 1e-4, torch.cdouble: 1e-8})
-    @dtypesIfCUDA(*get_all_fp_dtypes(include_bfloat16=(TEST_WITH_ROCM or (CUDA11OrLater and SM53OrLater))))
-    @dtypes(*get_all_fp_dtypes(include_half=False))
+    @dtypesIfCUDA(*floating_and_complex_types_and(
+                  *[torch.bfloat16] if TEST_WITH_ROCM or (CUDA11OrLater and SM53OrLater) else []))
+    @dtypes(*floating_and_complex_types_and(torch.half, torch.bfloat16))
     @tf32_on_and_off(0.05)
     def test_addmm_activation(self, device, dtype):
         self._test_addmm_impl(torch._addmm_activation, "relu", device, dtype)
