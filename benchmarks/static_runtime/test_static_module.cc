#include <gtest/gtest.h>
#include <torch/csrc/jit/ir/alias_analysis.h>
#include <torch/csrc/jit/ir/irparser.h>
#include <torch/csrc/jit/runtime/static/ProcessedNodeInputs.h>
#include <torch/csrc/jit/runtime/static/fusion.h>
#include <torch/csrc/jit/runtime/static/impl.h>
#include <torch/csrc/jit/runtime/static/ops.h>
#include <torch/csrc/jit/runtime/static/passes.h>

#include "deep_wide_pt.h"
#include "test_utils.h"

using namespace torch;
using namespace torch::jit;
using namespace torch::jit::test;

namespace {

StaticModule makeStaticModuleFromScript(const std::string& script) {
  Module m("module");
  m.define(script);
  return StaticModule(m);
}

bool testCanEnableStaticRuntime(const std::string& jit_script) {
  script::Module module("module");
  module.define(jit_script);

  Method method = module.get_method("forward");
  auto graph = module.get_method("forward").graph();

  // here we do not freeze graph
  return canEnableStaticRuntime(graph);
}

bool testHasInplaceOp(const std::string& jit_script) {
  script::Module module("module");
  module.define(jit_script);

  Method method = module.get_method("forward");
  auto graph = module.get_method("forward").graph();

  AliasDb alias_db(graph);
  return HasInplaceOp(graph, alias_db);
}

bool testModuleHasOp(const std::string& jit_script, const char* op_name) {
  script::Module module("module");
  module.define(jit_script);

  return forwardHasOp(module, op_name);
}

const auto reshape_inplace_script = R"JIT(
  def forward(self, inp: Tensor, shape: List[int]):
      a = inp + inp
      b = a.reshape(shape)
      c = b.sigmoid_()
      d = c + c
      e = a + a
      f = b + b
      return (d, e, f)
)JIT";

const auto reshape_inplace_script_1 = R"JIT(
  def forward(self, inp: Tensor, shape: List[int], flag: bool):
    if flag:
      a = inp + inp
      b = a.reshape(shape)
      c = b.sigmoid()
    else:
      a = inp * inp
      b = a.sigmoid_()
      c = b.reshape(shape)
    d = c + c
    e = a + a
    f = b + b
    return (d, e, f)
)JIT";

const auto sigmoid_inplace_script = R"JIT(
  def forward(self, inp: Tensor):
      a = torch.sigmoid(inp, out=inp).clone()
      return (a)
)JIT";

const auto sigmoid_out_script = R"JIT(
  def forward(self, inp: Tensor):
      a = inp + inp
      b = torch.sigmoid(inp, out=a).clone()
      return (b)
)JIT";

} // namespace

// Test that StaticModule::value_group groups values of the graph into
// 1) Inputs/Constants and their aliases 2) Outputs and their aliases.
TEST(StaticModule, ValueGroup) {
  const std::string src = R"IR(
    graph(%input0 : Tensor, %input1 : Tensor):
      # Constants.
      %0 : int = prim::Constant[value=1]()
      # Internal values.
      %1 : Tensor = aten::add(%input0, %input1, %0)
      # This includes aliases of output.
      %2 : Tensor = aten::add(%input0, %1, %0)
      # This includes output.
      %3 : (Tensor) = prim::TupleConstruct(%2)
      return (%3)
    )IR";
  auto input_graph = std::make_shared<torch::jit::Graph>();
  torch::jit::parseIR(src, input_graph.get());
  torch::jit::StaticModule sm(input_graph);
  const Graph& graph = sm.graph();
  std::vector<const Node*> nodes(graph.nodes().begin(), graph.nodes().end());
  const auto& value_group = sm.value_group();

  std::vector<const Value*> expected_input_aliases{
      graph.inputs()[0], graph.inputs()[1], nodes[0]->output()};
  for (auto* value : expected_input_aliases) {
    EXPECT_TRUE(value_group.isExternalAlias(value));
  }

  std::vector<const Value*> expected_output_aliases{
      graph.outputs()[0], nodes[2]->output()};
  for (auto* value : expected_output_aliases) {
    EXPECT_TRUE(value_group.isOutputAlias(value));
  }
  EXPECT_FALSE(value_group.isAlwaysAlive(nodes[1]->output()));
  EXPECT_TRUE(value_group.isAlwaysAlive(graph.inputs()[0]));
  EXPECT_TRUE(value_group.isAlwaysAlive(graph.inputs()[1]));
  EXPECT_TRUE(value_group.isAlwaysAlive(graph.outputs()[0]));
}

TEST(StaticModule, IsOptimizableContainerType_NonOptimizableInputs) {
  // Cannot use out variants for list/tuple construction here because
  // inputs are not produced by nodes with out variants.
  const std::string src = R"JIT(
        def forward(self, a, b):
            a_alias = a.view(a.size())
            non_optimizable_list = [a_alias]
            non_optimizable_tuple = (b, )
            return non_optimizable_list, non_optimizable_tuple
    )JIT";

  auto sm = makeStaticModuleFromScript(src);
  const auto& graph = sm.graph();

  for (const Node* n : graph.nodes()) {
    EXPECT_FALSE(sm.is_optimizable_container_type(n));
  }
}

TEST(StaticModule, IsOptimizableContainerType_WrongType) {
  // Cannot use out variants for list/tuple construction here because
  // types are not Tensors
  const std::string src = R"JIT(
        def forward(self, x: int, y: int):
            a = 1 + x
            b = 2 + y
            non_optimizable_list = [a]
            non_optimizable_tuple = (b, )
            return non_optimizable_list, non_optimizable_tuple
    )JIT";

  auto sm = makeStaticModuleFromScript(src);
  const auto& graph = sm.graph();

  for (const Node* n : graph.nodes()) {
    EXPECT_FALSE(sm.is_optimizable_container_type(n));
  }
}

TEST(StaticModule, IsOptimizableContainerType_CanUseOutVariant) {
  // This container should be optimizable since aten::add has an
  // out variant the container contains Tensors.
  const std::string src = R"JIT(
        def forward(self, x):
            a = torch.relu(x)
            optimizable_list = [a]
            return optimizable_list
    )JIT";
  auto sm = makeStaticModuleFromScript(src);
  const auto& graph = sm.graph();

  for (const Node* n : graph.nodes()) {
    if (n->kind() == c10::prim::ListConstruct) {
      EXPECT_TRUE(sm.is_optimizable_container_type(n));
    } else {
      EXPECT_FALSE(sm.is_optimizable_container_type(n));
    }
  }
}

// Test operator() with rvalue inputs
TEST(StaticModule, RValueInputs) {
  const std::string src = R"JIT(
    def forward(self, x):
        y = torch.relu(x)
        return y.clone()
  )JIT";
  auto sm = makeStaticModuleFromScript(src);

  std::vector<IValue> input{at::randn({1})};

  auto expected = sm(input, {});
  auto actual = sm(std::move(input), {});

  EXPECT_TRUE(expected.isTensor());
  EXPECT_TRUE(actual.isTensor());
  EXPECT_TRUE(expected.toTensor().equal(actual.toTensor()));
}

TEST(StaticRuntime, InPlace) {
  EXPECT_TRUE(testHasInplaceOp(reshape_inplace_script));
  EXPECT_TRUE(testHasInplaceOp(reshape_inplace_script_1));
  EXPECT_TRUE(testHasInplaceOp(sigmoid_inplace_script));
  EXPECT_FALSE(testHasInplaceOp(sigmoid_out_script));
}

TEST(StaticRuntime, ModuleHasOp) {
  EXPECT_TRUE(testModuleHasOp(reshape_inplace_script, "aten::sigmoid_"));
  EXPECT_TRUE(testModuleHasOp(reshape_inplace_script_1, "aten::reshape"));
  EXPECT_TRUE(testModuleHasOp(sigmoid_inplace_script, "aten::clone"));
  EXPECT_FALSE(testModuleHasOp(reshape_inplace_script_1, "aten::add_"));
}

TEST(StaticRuntime, CanEnableStaticRuntime) {
  const auto while_script = R"JIT(
    def forward(self, a: Tensor, x: int):
        c = 0
        while c < x:
            a = a * a
            c += 2
        return a
  )JIT";

  const auto for_script = R"JIT(
    def forward(self, a: Tensor, x: int):
        for c in range(x):
            a = a * a
        return a
  )JIT";

  const auto if_script = R"JIT(
    def forward(self, a: Tensor, b: bool):
        if b:
            return a
        else:
            return a * a
  )JIT";

  const auto is_script = R"JIT(
    def forward(self, a: Tensor, b: Tensor):
        return a is b
  )JIT";

  const auto is_not_script = R"JIT(
    def forward(self, a: Tensor, b: Tensor):
        return a is not b
  )JIT";

  EXPECT_TRUE(testCanEnableStaticRuntime(reshape_inplace_script));
  EXPECT_FALSE(testCanEnableStaticRuntime(for_script));
  EXPECT_FALSE(testCanEnableStaticRuntime(while_script));
  EXPECT_FALSE(testCanEnableStaticRuntime(if_script));
  EXPECT_FALSE(testCanEnableStaticRuntime(is_script));
  EXPECT_FALSE(testCanEnableStaticRuntime(is_not_script));
}

TEST(StaticRuntime, NestedOutput) {
  // dict of tuple of list
  const auto nested_output_script_0 = R"JIT(
    def forward(self, a, b):
      c = (a + b).relu().nan_to_num().float()
      d = a.flatten().nan_to_num() * b.flatten().nan_to_num()
      e = d.float().relu()
      f = ([c], [d])
      g = ([e], [f])
      return ({"prediction":(f, g)})
  )JIT";

  // tuple of lists
  const auto nested_output_script_1 = R"JIT(
    def forward(self, a, b):
      c = (a + b).relu().nan_to_num().float()
      d = a.flatten().nan_to_num() * b.flatten().nan_to_num()
      e = d.float().relu()
      f = [c]
      g = [e]
      return (f, g)
  )JIT";

  // list of tuple of dict
  const auto nested_output_script_2 = R"JIT(
    def forward(self, a, b):
      c = (a + b).relu().nan_to_num().float()
      d = b * c
      e = a.flatten().nan_to_num() * b.flatten().nan_to_num()
      f = e.float().relu()
      g = ({"d": d}, {"b": b})
      h = ({"e": e}, {"f": f})
      return [g, h]
  )JIT";

  // lit of dict
  const auto nested_output_script_3 = R"JIT(
    def forward(self, a, b):
      c = (a + b).relu().nan_to_num().float()
      d = b * c
      e = a.flatten().nan_to_num() * b.flatten().nan_to_num()
      f = e.float().relu()
      g = {"d": d, "b": b}
      h = {"e": e, "f": f}
      return [g, h]
  )JIT";

  auto run_test = [&](std::vector<int64_t> shapes) {
    auto a = at::randn(shapes);
    auto b = at::randn(shapes);

    std::vector<IValue> args{a, b};
    testStaticRuntime(nested_output_script_0, args);
    testStaticRuntime(nested_output_script_1, args);
    testStaticRuntime(nested_output_script_2, args);
    testStaticRuntime(nested_output_script_3, args);

    if (shapes.size() > 0 && shapes[0] != 0) {
      shapes[0] *= 3;
      testStaticRuntime(
          nested_output_script_0, args, {at::randn(shapes), at::randn(shapes)});
      testStaticRuntime(
          nested_output_script_1, args, {at::randn(shapes), at::randn(shapes)});
    }
  };
  run_test({2, 3, 1, 2});
  run_test({2, 6});
}

// test memory reuse
TEST(StaticRuntime, LongModel) {
  torch::jit::Module mod = getLongScriptModel();
  auto a = torch::randn({2, 2});
  auto b = torch::randn({2, 2});
  auto c = torch::randn({2, 2});

  // run jit graph executor
  std::vector<at::IValue> input_ivalues({a, b, c});
  at::Tensor output_1 = mod.forward(input_ivalues).toTensor();

  // run static runtime
  std::vector<c10::IValue> input_tensors({a, b, c});
  torch::jit::StaticModule smod(mod);
  at::Tensor output_2 = smod(input_tensors, {}).toTensor();
  smod.runtime().check_for_memory_leak();
  EXPECT_TRUE(torch::allclose(output_1, output_2, 1e-6));
}

TEST(StaticRuntime, TrivialModel) {
  torch::jit::Module mod = getTrivialScriptModel();
  auto a = torch::randn({2, 2});
  auto b = torch::randn({2, 2});
  auto c = torch::randn({2, 2});

  // run jit graph executor
  std::vector<at::IValue> input_ivalues({a, b, c});
  at::Tensor output_1 = mod.forward(input_ivalues).toTensor();

  // run static runtime
  std::vector<c10::IValue> input_tensors({a, b, c});
  torch::jit::StaticModule smod(mod);
  at::Tensor output_2 = smod(input_tensors, {}).toTensor();
  smod.runtime().check_for_memory_leak();
  EXPECT_TRUE(torch::allclose(output_1, output_2, 1e-6));
}

TEST(StaticRuntime, DeepWide) {
  const int embedding_size = 32;
  const int num_features = 50;
  torch::jit::Module mod = getDeepAndWideSciptModel();
  torch::jit::StaticModule smod(mod);

  for (int batch_size : {1, 8, 32}) {
    for (int i = 0; i < 2; ++i) {
      auto ad_emb_packed = torch::randn({batch_size, 1, embedding_size});
      auto user_emb = torch::randn({batch_size, 1, embedding_size});
      auto wide = torch::randn({batch_size, num_features});

      // run jit graph executor
      std::vector<at::IValue> inputs({ad_emb_packed, user_emb, wide});
      auto output_1 = getTensor(mod.forward(inputs));

      // run static runtime
      std::vector<c10::IValue> input_tensors({ad_emb_packed, user_emb, wide});
      auto outputs = smod(input_tensors, {}).toTupleRef().elements();
      ASSERT_TRUE(outputs.size() > 0);
      at::Tensor output_2 = outputs[0].toTensor();
      smod.runtime().check_for_memory_leak();
      EXPECT_TRUE(torch::allclose(output_1, output_2, 1e-6));
    }
  }
}

TEST(StaticRuntime, KWargsAPI_1) {
  const int embedding_size = 32;
  const int num_features = 50;
  auto module = getDeepAndWideSciptModel();
  torch::jit::StaticModule smod(module);

  for (int batch_size : {1, 8, 32}) {
    for (int i = 0; i < 2; ++i) {
      auto ad_emb_packed = torch::randn({batch_size, 1, embedding_size});
      auto user_emb = torch::randn({batch_size, 1, embedding_size});
      auto wide = torch::randn({batch_size, num_features});
      {
        std::vector<at::IValue> inputs({ad_emb_packed, user_emb, wide});

        // run jit graph executor
        at::Tensor output_1 = getTensor(module.forward(inputs));

        // run static runtime
        c10::IValue output_ivalue = smod(inputs, {});
        smod.runtime().check_for_memory_leak();

        at::Tensor output_2 = getTensor(output_ivalue);
        EXPECT_TRUE(torch::allclose(output_1, output_2, 1e-6));

        // check for output aliasing
        EXPECT_EQ(output_ivalue.use_count(), 1);
        output_ivalue = IValue();

        EXPECT_EQ(output_2.getIntrusivePtr().use_count(), 1);
      }

      // check for input aliasing (deep & wide does not have ops
      // that create aliases of input tensors)
      EXPECT_EQ(ad_emb_packed.getIntrusivePtr().use_count(), 1);
      EXPECT_EQ(user_emb.getIntrusivePtr().use_count(), 1);
      EXPECT_EQ(wide.getIntrusivePtr().use_count(), 1);
    }
  }
}

TEST(StaticRuntime, KWargsAPI_2) {
  const int embedding_size = 32;
  const int num_features = 50;
  auto module = getDeepAndWideSciptModel();
  torch::jit::StaticModule smod(module);

  for (int batch_size : {1, 8, 32}) {
    for (int i = 0; i < 2; ++i) {
      auto ad_emb_packed = torch::randn({batch_size, 1, embedding_size});
      auto user_emb = torch::randn({batch_size, 1, embedding_size});
      auto wide = torch::randn({batch_size, num_features});
      {
        // run jit graph executor
        std::vector<at::IValue> args({ad_emb_packed, user_emb, wide});
        at::Tensor output_1 = getTensor(module.forward(args));

        std::unordered_map<std::string, c10::IValue> kwargs(
            {{"ad_emb_packed", ad_emb_packed},
             {"user_emb", user_emb},
             {"wide", wide}});

        // run static runtime
        c10::IValue output_ivalue = smod(std::vector<IValue>{}, kwargs);
        smod.runtime().check_for_memory_leak();

        at::Tensor output_2 = getTensor(output_ivalue);
        EXPECT_TRUE(torch::allclose(output_1, output_2, 1e-6));

        // check for output aliasing
        EXPECT_EQ(output_ivalue.use_count(), 1);
        output_ivalue = IValue();

        EXPECT_EQ(output_2.getIntrusivePtr().use_count(), 1);
      }

      EXPECT_EQ(ad_emb_packed.getIntrusivePtr().use_count(), 1);
      EXPECT_EQ(user_emb.getIntrusivePtr().use_count(), 1);
      EXPECT_EQ(wide.getIntrusivePtr().use_count(), 1);
    }
  }
}

TEST(StaticRuntime, CleanUpMemory) {
  const int embedding_size = 32;
  const int num_features = 50;
  torch::jit::Module mod = getDeepAndWideSciptModel();

  for (auto cleanup_activations : {true, false}) {
    for (auto enable_out_variant : {true, false}) {
      for (auto optimize_memory : {true, false}) {
        for (auto manage_output_tensors : {true, false}) {
          if (manage_output_tensors && !enable_out_variant) {
            // when manage_output_tensors is enabled, enable_out_variant
            // must be enabled too
            continue;
          }
          if (optimize_memory && !enable_out_variant) {
            // when optimize_memory is enabled, enable_out_variant must be
            // enabled too
            continue;
          }
          VLOG(1) << "cleanup_activations: " << cleanup_activations
                  << ", enable_out_variant: " << enable_out_variant
                  << ", optimize_memory: " << optimize_memory
                  << ", manage_output_tensors: " << manage_output_tensors;
          torch::jit::StaticModuleOptions opts{
              cleanup_activations,
              enable_out_variant,
              optimize_memory,
              manage_output_tensors};
          torch::jit::StaticModule smod(mod, false, opts);
          torch::jit::StaticRuntime runtime(smod);

          for (int batch_size : {1, 8, 32}) {
            for (int i = 0; i < 2; ++i) {
              auto ad_emb_packed =
                  torch::randn({batch_size, 1, embedding_size});
              auto user_emb = torch::randn({batch_size, 1, embedding_size});
              auto wide = torch::randn({batch_size, num_features});

              // run jit graph executor
              std::vector<at::IValue> inputs({ad_emb_packed, user_emb, wide});
              auto output_1 = getTensor(mod.forward(inputs));

              // run static runtime
              std::vector<c10::IValue> input_tensors(
                  {ad_emb_packed, user_emb, wide});
              auto outputs = runtime(input_tensors, {}).toTupleRef().elements();
              ASSERT_TRUE(outputs.size() > 0);
              auto output_2 = outputs[0].toTensor();
              runtime.check_for_memory_leak();
              EXPECT_TRUE(torch::allclose(output_1, output_2, 1e-6));
              if (manage_output_tensors) {
                runtime.deallocateOutputTensors();
                runtime.checkOutputTensorMemoryLeaks();
              }
            }
          }
        }
      }
    }
  }
}

TEST(StaticRuntime, ManageOutputTensors) {
  const std::string test_graph = R"IR(
    graph(%0 : Tensor):
      # With manage_output_tensor enabled, this tensor is managed.
      %1 : Tensor = aten::abs(%0)
      # The output container object is never managed.
      %2 : (Tensor) = prim::TupleConstruct(%1)
      return (%2)
  )IR";
  auto a = at::randn({2, 2});
  auto b = at::randn({3, 6});
  std::vector<at::IValue> args{a};
  std::vector<at::IValue> args2{b};
  testStaticRuntime(test_graph, args);
  testStaticRuntime(test_graph, args, args2);
}

TEST(
    StaticRuntime,
    ManageOutputTensorsReturnsOutputContainingManagedOutputTensor) {
  const std::string test_graph = R"IR(
    graph(%0 : Tensor):
      # With manage_output_tensor enabled, this tensor is managed.
      %1 : Tensor = aten::abs(%0)
      # The output container object is never managed.
      %2 : (Tensor) = prim::TupleConstruct(%1)
      return (%2)
  )IR";
  auto g = std::make_shared<torch::jit::Graph>();
  torch::jit::parseIR(test_graph, g.get());
  torch::jit::StaticModuleOptions opts{
      /*cleanup_activations=*/true,
      /*enable_out_variant=*/true,
      /*optimize_memory=*/true,
      /*manage_output_tensors=*/true};
  auto a = at::randn({2, 2});
  std::vector<at::IValue> args{a};
  torch::jit::StaticModule smod(g, opts);
  torch::jit::StaticRuntime runtime(smod);
  // Profile run.
  {
    IValue tuple = runtime(args, {});
    ASSERT_TRUE(tuple.isTuple());
    ASSERT_EQ(tuple.toTupleRef().elements().size(), 1);
    // Do not manage intput value.
    EXPECT_FALSE(runtime.isManagedOutputTensor(args[0]));
    // Do not manage direct output value.
    EXPECT_FALSE(runtime.isManagedOutputTensor(tuple));
    IValue element = tuple.toTupleRef().elements()[0];
    // Tensor to be managed, but not yet from the profile run.
    EXPECT_FALSE(runtime.isManagedOutputTensor(element));
    tuple = IValue();
    runtime.deallocateOutputTensors();
    runtime.checkOutputTensorMemoryLeaks();
  }
  // Second run that manages output tensors.
  {
    IValue tuple = runtime(args, {});
    ASSERT_TRUE(tuple.isTuple());
    ASSERT_EQ(tuple.toTupleRef().elements().size(), 1);
    // Do not manage intput value.
    EXPECT_FALSE(runtime.isManagedOutputTensor(args[0]));
    // Do not manage direct output value.
    EXPECT_FALSE(runtime.isManagedOutputTensor(tuple));
    IValue element = tuple.toTupleRef().elements()[0];
    // Tensor to be managed, but not yet from the profile run.
    EXPECT_TRUE(runtime.isManagedOutputTensor(element));
    tuple = IValue();
    runtime.deallocateOutputTensors();
    runtime.checkOutputTensorMemoryLeaks();
  }
}

TEST(StaticRuntime, ManageOutputTensorsWithDeallocateOutputTensors) {
  const int embedding_size = 32;
  const int num_features = 50;
  torch::jit::Module mod = getDeepAndWideSciptModel();

  torch::jit::StaticModuleOptions opts{
      /*cleanup_activations=*/true,
      /*enable_out_variant=*/true,
      /*optimize_memory=*/true,
      /*manage_output_tensors=*/true};
  torch::jit::StaticModule smod(mod, false, opts);
  torch::jit::StaticRuntime runtime(smod);
  // Reenter the runtime with the input with the same shape/different shapes.
  for (int batch_size : {8, 8, 24, 8}) {
    auto ad_emb_packed = torch::randn({batch_size, 1, embedding_size});
    auto user_emb = torch::randn({batch_size, 1, embedding_size});
    auto wide = torch::randn({batch_size, num_features});
    std::vector<c10::IValue> input_tensors({ad_emb_packed, user_emb, wide});
    runtime(input_tensors, {});
    runtime.check_for_memory_leak();
    runtime.deallocateOutputTensors();
    runtime.checkOutputTensorMemoryLeaks();
  }
}

TEST(StaticRuntime, ManageOutputTensorsWithoutDeallocateOutputTensors) {
  const int embedding_size = 32;
  const int num_features = 50;
  torch::jit::Module mod = getDeepAndWideSciptModel();

  torch::jit::StaticModuleOptions opts{
      /*cleanup_activations=*/true,
      /*enable_out_variant=*/true,
      /*optimize_memory=*/true,
      /*manage_output_tensors=*/true};
  torch::jit::StaticModule smod(mod, false, opts);
  torch::jit::StaticRuntime runtime(smod);
  int batch_size = 8;
  auto ad_emb_packed = torch::randn({batch_size, 1, embedding_size});
  auto user_emb = torch::randn({batch_size, 1, embedding_size});
  auto wide = torch::randn({batch_size, num_features});
  std::vector<c10::IValue> input_tensors({ad_emb_packed, user_emb, wide});
  // Profile run.
  runtime(input_tensors, {});
  runtime.deallocateOutputTensors();
  // Run again to allocate output Tensors without deallocating them.
  runtime(input_tensors, {});
  // Memory leak checking fails.
  EXPECT_THROW(runtime.checkOutputTensorMemoryLeaks(), std::exception);
  // Calling the runtime without deallocation fails too.
  EXPECT_THROW(runtime(input_tensors, {}), std::exception);
  // After deallocation, everything works fine.
  runtime.deallocateOutputTensors();
  runtime.checkOutputTensorMemoryLeaks();
  runtime(input_tensors, {});
}

TEST(StaticRuntime, DisableManageOutputTensors) {
  const std::string test_graph = R"IR(
    graph(%0 : Tensor):
      # With manage_output_tensor enabled, this tensor is managed.
      %1 : Tensor = aten::abs(%0)
      # The output container object is never managed.
      %2 : (Tensor) = prim::TupleConstruct(%1)
      return (%2)
  )IR";
  auto g = std::make_shared<torch::jit::Graph>();
  torch::jit::parseIR(test_graph, g.get());
  torch::jit::StaticModuleOptions opts{
      /*cleanup_activations=*/true,
      /*enable_out_variant=*/true,
      /*optimize_memory=*/true,
      /*manage_output_tensors=*/true};
  auto a = at::randn({2, 2});
  std::vector<at::IValue> args{a};
  torch::jit::StaticModule smod(g, opts);
  torch::jit::StaticRuntime runtime(smod);
  // Profile run.
  {
    IValue tuple = runtime(args, {});
    IValue element = tuple.toTupleRef().elements()[0];
    EXPECT_FALSE(runtime.isManagedOutputTensor(element));
    tuple = IValue();
    runtime.deallocateOutputTensors();
    runtime.checkOutputTensorMemoryLeaks();
  }
  // Second run that manages output tensors.
  {
    IValue tuple = runtime(args, {});
    IValue element = tuple.toTupleRef().elements()[0];
    EXPECT_TRUE(runtime.isManagedOutputTensor(element));
    tuple = IValue();
    runtime.deallocateOutputTensors();
    runtime.checkOutputTensorMemoryLeaks();
  }

  // Reset the runtime and start profiling again.
  runtime.disableManageOutputTensors();

  IValue copied_output_tensor;
  IValue original_output_tensor;
  // New profile run.
  {
    IValue tuple = runtime(args, {});
    IValue element = tuple.toTupleRef().elements()[0];
    EXPECT_FALSE(runtime.isManagedOutputTensor(element));
    copied_output_tensor = element.deepcopy();
    original_output_tensor = element;
    tuple = IValue();
    // No-op since manage_output_tensor is disabled now.
    runtime.deallocateOutputTensors();
    runtime.checkOutputTensorMemoryLeaks();
  }
  // Ensure that `original_output_tensor` is no longer managed: even after
  // calling `runtime.deallocateOutputTensors();` `original_output_tensor` still
  // contains a valid value.
  EXPECT_TRUE(
      original_output_tensor.toTensor().equal(copied_output_tensor.toTensor()));

  // Ensure that the second optimized run does not manage the output tensor
  // either.
  {
    IValue tuple = runtime(args, {});
    IValue element = tuple.toTupleRef().elements()[0];
    EXPECT_FALSE(runtime.isManagedOutputTensor(element));
    copied_output_tensor = element.deepcopy();
    original_output_tensor = element;
    tuple = IValue();
    // No-op since manage_output_tensor is disabled now.
    runtime.deallocateOutputTensors();
    runtime.checkOutputTensorMemoryLeaks();
  }
  // Ensure that `original_output_tensor` is no longer managed: even after
  // calling `runtime.deallocateOutputTensors();` `original_output_tensor` still
  // contains a valid value.
  EXPECT_TRUE(
      original_output_tensor.toTensor().equal(copied_output_tensor.toTensor()));
}

TEST(StaticRuntime, FusionPass) {
  const int embedding_size = 32;
  const int num_features = 50;
  for (int batch_size : {1, 8, 32}) {
    for (int i = 0; i < 2; ++i) {
      torch::jit::Module module = getDeepAndWideSciptModel();
      auto ad_emb_packed = torch::randn({batch_size, 1, embedding_size});
      auto user_emb = torch::randn({batch_size, 1, embedding_size});
      auto wide = torch::randn({batch_size, num_features});

      // run jit graph executor
      std::vector<at::IValue> inputs({ad_emb_packed, user_emb, wide});
      auto output_1 = getTensor(module.forward(inputs));

      Method method = module.get_method("forward");
      auto graph = method.graph();
      fuseStaticSubgraphs(graph, 2);
      bool hit = false;
      for (const auto& n : module.get_method("forward").graph()->nodes()) {
        if (n->kind() == torch::jit::prim::StaticSubgraph) {
          hit = true;
        }
      }
      EXPECT_TRUE(hit);
      auto output_2 = getTensor(module.forward(inputs));
      EXPECT_TRUE(torch::allclose(output_1, output_2, 1e-6));
    }
  }
}

static ProcessedNodeInputs createProcessedNodeInputs(
    c10::ArrayRef<uint16_t> inputs) {
  ProcessedNodeInputs result(inputs.size());
  for (const auto idx : c10::irange(inputs.size())) {
    result[idx] = inputs[idx];
  }
  return result;
}

TEST(
    ProcessedNode,
    VerifyNoMemoryOverlapWithImmutableInputsWithImmutableArguments) {
  const auto sigmoid_script = R"JIT(
    def forward(self, inp: Tensor):
        b = torch.sigmoid(inp).clone()
        return (b)
  )JIT";
  script::Module module("module");
  // Not using out= variant.
  module.define(sigmoid_script);
  torch::jit::StaticModule smodule(module);
  Node* sigmoid_node = getNodeWithKind(smodule, "aten::sigmoid");
  std::array<IValue, 2> values = {torch::randn({2, 3}), torch::randn({3, 1})};
<<<<<<< HEAD
  ProcessedNode pnode(
      sigmoid_node, createProcessedNodeInputs({0}), 1, true, false);
=======
  ProcessedFunction fn(
      sigmoid_node,
      /*enable_out_variant=*/true,
      /*check_memory_overlap=*/false);
  ProcessedNode pnode(sigmoid_node, &fn, createProcessedNodeInputs({0}), 1);
>>>>>>> b1aa45a8
  pnode.set_values(values.data());
  EXPECT_TRUE(pnode.verify_no_memory_overlap());

  pnode.Output(0) = values[0];
  EXPECT_FALSE(pnode.verify_no_memory_overlap());
}

TEST(
    ProcessedNode,
    VerifyNoMemoryOverlapWithImmutableInputsWithMutableArguments) {
  script::Module module("module");
  // Using out= variant.
  module.define(sigmoid_inplace_script);
  torch::jit::StaticModule smodule(module);
  Node* sigmoid_node = getNodeWithKind(smodule, "aten::sigmoid");
  std::array<IValue, 2> values = {torch::randn({2, 3}), torch::randn({3, 1})};
<<<<<<< HEAD
  ProcessedNode pnode(
      sigmoid_node, createProcessedNodeInputs({0}), 1, true, false);
=======
  ProcessedFunction fn(
      sigmoid_node,
      /*enable_out_variant=*/true,
      /*check_memory_overlap=*/false);
  ProcessedNode pnode(sigmoid_node, &fn, createProcessedNodeInputs({0}), 1);
>>>>>>> b1aa45a8
  pnode.set_values(values.data());

  ASSERT_EQ(&pnode.Output(0), &values[1]);
  EXPECT_TRUE(pnode.verify_no_memory_overlap());

  pnode.Output(0) = values[0];
  EXPECT_TRUE(pnode.verify_no_memory_overlap());
}

TEST(ProcessedNode, VerifyNoMemoryOverlapWithOverlappingOutputs) {
  auto g = std::make_shared<torch::jit::Graph>();
  torch::jit::parseIR(
      R"IR(
    graph(%0):
      %1 : Tensor, %2 : Tensor = prim::ListUnpack(%0)
      return (%1, %2))IR",
      g.get());
  torch::jit::StaticModule smodule(g);
  Node* list_unpack_node = getNodeWithKind(smodule, "prim::ListUnpack");
  {
    std::array<IValue, 3> values = {
        at::randn({2, 3}), at::empty({1, 3}), at::empty({4, 5})};
<<<<<<< HEAD
    ProcessedNode list_unpack_pnode(
        list_unpack_node,
        createProcessedNodeInputs({0}),
        1,
        /*enable_out_variant=*/true,
        /* check_memory_overlap */ false);
=======
    ProcessedFunction fn(
        list_unpack_node,
        /*enable_out_variant=*/true,
        /*check_memory_overlap */ false);
    ProcessedNode list_unpack_pnode(
        list_unpack_node, &fn, createProcessedNodeInputs({0}), 1);
>>>>>>> b1aa45a8
    list_unpack_pnode.set_values(values.data());
    ASSERT_EQ(list_unpack_pnode.outputs().size(), 2);
    EXPECT_TRUE(list_unpack_pnode.verify_no_memory_overlap());
  }
  {
    std::array<IValue, 3> values = {
        at::randn({2, 3}), at::empty({1, 3}), at::empty({4, 5})};
<<<<<<< HEAD
    ProcessedNode list_unpack_pnode(
        list_unpack_node,
        createProcessedNodeInputs({0}),
        1,
        /*enable_out_variant=*/true,
        /* check_memory_overlap */ false);
=======
    ProcessedFunction fn(
        list_unpack_node,
        /*enable_out_variant=*/true,
        /*check_memory_overlap */ false);
    ProcessedNode list_unpack_pnode(
        list_unpack_node, &fn, createProcessedNodeInputs({0}), 1);
>>>>>>> b1aa45a8
    list_unpack_pnode.set_values(values.data());
    auto b = at::randn({2, 3});
    list_unpack_pnode.Output(0) = b;
    list_unpack_pnode.Output(1) = b;
    EXPECT_FALSE(list_unpack_pnode.verify_no_memory_overlap());
  }
}

namespace test {
at::Tensor bad_add(const at::Tensor& self, int64_t b) {
  if (b == 0) {
    return self;
  }
  return at::native::add(self, b);
}

at::Tensor good_add(const at::Tensor& self, int64_t b) {
  if (b == 0) {
    return self;
  }
  return at::native::add(self, b);
}
} // namespace test

// test::bad_add has the schema with incorrect alias annotation.
// test::good_add has the correct alias annotation.
TORCH_LIBRARY_FRAGMENT(test, m) {
  m.def("bad_add(Tensor self, int b=0) -> Tensor");
  m.def("good_add(Tensor(a) self, int b=0) -> Tensor(a)");
}
TORCH_LIBRARY_IMPL(test, CPU, m) {
  m.impl("bad_add", ::test::bad_add);
  m.impl("good_add", ::test::good_add);
}

TEST(StaticRuntime, BadSchemaAliasInfo) {
  const std::string src = R"IR(
      graph(%x: Tensor, %s: int):
          %c0 : int = prim::Constant[value=0]()
          %c1 : int = prim::Constant[value=1]()
          %a = aten::add(%x, %x, %c1)
          %b1 = test::bad_add(%a, %s) # b1 aliases a
          %t : (Tensor) = prim::TupleConstruct(%b1)
          return (%t)
  )IR";

  const auto x1 = at::randn({2, 2});
  // big enough to trigger resize of the internal buffer
  const auto x2 = at::randn({3, 6});
  testStaticRuntime(src, {x1, 0}, {x2, 10});
  // This test doesn't pass yet. This is the corner case mentioned in Step 2 of
  // [Check and correct bad schema alias info at runtime]
  // testStaticRuntime(src, {x1, 10}, {x2, 0});
}

// This test repeats the last test, but with the correct schema alias
// annotations
TEST(StaticRuntime, GoodSchemaAliasInfo) {
  // comment out the prim::TupleConstruct repro the failure of
  // DCHECK(!isManagedOutputTensor(*outputs_[0]));
  const std::string src = R"IR(
      graph(%x: Tensor, %s: int):
          %c0 : int = prim::Constant[value=0]()
          %c1 : int = prim::Constant[value=1]()
          %a = aten::add(%x, %x, %c1)
          %b1 = test::good_add(%a, %s) # b1 aliases a
          # return (%b1)
          %t : (Tensor) = prim::TupleConstruct(%b1)
          return (%t)
  )IR";

  const auto x1 = at::randn({2, 2});
  // big enough to trigger resize of the internal buffer
  const auto x2 = at::randn({3, 6});
  testStaticRuntime(src, {x1, 0}, {x2, 10});
  testStaticRuntime(src, {x1, 10}, {x2, 0});
}

TEST(ProcessedFunction, ProcessedFunction) {
  const auto script = R"JIT(
    def forward(self, inp: Tensor):
        b = torch.sigmoid(inp).clone()
        c = torch.transpose(b, 0, 1)
        return (c)
  )JIT";
  script::Module module("module");
  module.define(script);
  torch::jit::StaticModule smodule(module);

  Node* sigmoid_node = getNodeWithKind(smodule, "aten::sigmoid");
  ProcessedFunction sigmoid_fn(
      sigmoid_node,
      /*enable_out_variant=*/true,
      /*check_memory_overlap=*/false);
  EXPECT_TRUE(sigmoid_fn.f());
  EXPECT_EQ(sigmoid_fn.kind(), ProcessedFunction::Kind::kOutVariant);
  EXPECT_FALSE(sigmoid_fn.checkMemoryOverlap());

  Node* transpose_node = getNodeWithKind(smodule, "aten::transpose");
  ProcessedFunction transpose_fn(
      transpose_node,
      /*enable_out_variant=*/true,
      /*check_memory_overlap=*/false);
  EXPECT_TRUE(transpose_fn.f());
  EXPECT_EQ(transpose_fn.kind(), ProcessedFunction::Kind::kNativeFunction);
  EXPECT_FALSE(transpose_fn.checkMemoryOverlap());
}<|MERGE_RESOLUTION|>--- conflicted
+++ resolved
@@ -810,16 +810,11 @@
   torch::jit::StaticModule smodule(module);
   Node* sigmoid_node = getNodeWithKind(smodule, "aten::sigmoid");
   std::array<IValue, 2> values = {torch::randn({2, 3}), torch::randn({3, 1})};
-<<<<<<< HEAD
-  ProcessedNode pnode(
-      sigmoid_node, createProcessedNodeInputs({0}), 1, true, false);
-=======
   ProcessedFunction fn(
       sigmoid_node,
       /*enable_out_variant=*/true,
       /*check_memory_overlap=*/false);
   ProcessedNode pnode(sigmoid_node, &fn, createProcessedNodeInputs({0}), 1);
->>>>>>> b1aa45a8
   pnode.set_values(values.data());
   EXPECT_TRUE(pnode.verify_no_memory_overlap());
 
@@ -836,16 +831,11 @@
   torch::jit::StaticModule smodule(module);
   Node* sigmoid_node = getNodeWithKind(smodule, "aten::sigmoid");
   std::array<IValue, 2> values = {torch::randn({2, 3}), torch::randn({3, 1})};
-<<<<<<< HEAD
-  ProcessedNode pnode(
-      sigmoid_node, createProcessedNodeInputs({0}), 1, true, false);
-=======
   ProcessedFunction fn(
       sigmoid_node,
       /*enable_out_variant=*/true,
       /*check_memory_overlap=*/false);
   ProcessedNode pnode(sigmoid_node, &fn, createProcessedNodeInputs({0}), 1);
->>>>>>> b1aa45a8
   pnode.set_values(values.data());
 
   ASSERT_EQ(&pnode.Output(0), &values[1]);
@@ -868,21 +858,12 @@
   {
     std::array<IValue, 3> values = {
         at::randn({2, 3}), at::empty({1, 3}), at::empty({4, 5})};
-<<<<<<< HEAD
-    ProcessedNode list_unpack_pnode(
-        list_unpack_node,
-        createProcessedNodeInputs({0}),
-        1,
-        /*enable_out_variant=*/true,
-        /* check_memory_overlap */ false);
-=======
     ProcessedFunction fn(
         list_unpack_node,
         /*enable_out_variant=*/true,
         /*check_memory_overlap */ false);
     ProcessedNode list_unpack_pnode(
         list_unpack_node, &fn, createProcessedNodeInputs({0}), 1);
->>>>>>> b1aa45a8
     list_unpack_pnode.set_values(values.data());
     ASSERT_EQ(list_unpack_pnode.outputs().size(), 2);
     EXPECT_TRUE(list_unpack_pnode.verify_no_memory_overlap());
@@ -890,21 +871,12 @@
   {
     std::array<IValue, 3> values = {
         at::randn({2, 3}), at::empty({1, 3}), at::empty({4, 5})};
-<<<<<<< HEAD
-    ProcessedNode list_unpack_pnode(
-        list_unpack_node,
-        createProcessedNodeInputs({0}),
-        1,
-        /*enable_out_variant=*/true,
-        /* check_memory_overlap */ false);
-=======
     ProcessedFunction fn(
         list_unpack_node,
         /*enable_out_variant=*/true,
         /*check_memory_overlap */ false);
     ProcessedNode list_unpack_pnode(
         list_unpack_node, &fn, createProcessedNodeInputs({0}), 1);
->>>>>>> b1aa45a8
     list_unpack_pnode.set_values(values.data());
     auto b = at::randn({2, 3});
     list_unpack_pnode.Output(0) = b;
