--- conflicted
+++ resolved
@@ -13,7 +13,7 @@
 bool Type::isOptional() const {
   auto maybe_union = this->cast<UnionType>();
   if (maybe_union) {
-    return (*maybe_union).types_.size() == 2 && (*maybe_union).canHoldNone();
+    return (*maybe_union).types_.size() == 2 && (*maybe_union).canHoldType(NoneType::get());
   }
   return false;
 }
@@ -571,7 +571,7 @@
   if (rhs->kind() == TypeKind::AnyType || *this == *rhs) {
     return true;
   }
-  if (auto rhs_ = rhs->cast<UnionType>()) {
+  if (auto union_rhs = rhs->cast<UnionType>()) {
     // Check if `this` is a subtype of any of the types within the Union
     return std::any_of(union_rhs->containedTypes().begin(),
                        union_rhs->containedTypes().end(),
@@ -763,8 +763,7 @@
     const std::vector<TypePtr>& field_types) {
       std::vector<IValue> empty_defaults;
       return TupleType::createNamed(qualName, field_names, field_types, empty_defaults);
-    }
-
+}
 
 TupleTypePtr TupleType::createNamed(const c10::optional<c10::QualifiedName>& qualName,
     const std::vector<std::string>& field_names,
@@ -807,13 +806,6 @@
       field_types, qualName, schema)); // NOLINT(modernize-make-shared)
 }
 
-bool NoneType::isSubtypeOfExt(const TypePtr& rhs, std::ostream *why_not) const {
-  if (auto rhs_ = rhs->cast<UnionType>()) {
-    return rhs_->canHoldNone();
-  }
-  return Type::isSubtypeOfExt(rhs, why_not);
-}
-
 // Remove nested Optionals/Unions during the instantiation of a Union or
 // an Optional. This populates `types` with all the types found during
 // flattening. At the end of `flattenUnion`, `types` may have
@@ -846,8 +838,9 @@
     return;
   }
   auto get_supertype = [](const TypePtr t1, const TypePtr t2) -> c10::optional<TypePtr> {
-    // We don't want nested Optionals. Also, prematurely unifying to
-    // `Optional` could prevent us from coalescing other types
+    // We don't want nested Optionals, which, for BC reasons, we would
+    // get we'll get with {T, None} even if `default_to_union` were set
+    // to false
     if ((t1->isSubtypeOf(NoneType::get()) && !t2->isSubtypeOf(NoneType::get()))
         || (!t1->isSubtypeOf(NoneType::get()) && t2->isSubtypeOf(NoneType::get()))) {
           return c10::nullopt;
@@ -883,7 +876,6 @@
   }
   // Cut off the vector's tail so that `end` is the real last element
   types->erase(types->begin() + end_idx + 1, types->end());
-
 }
 
 void sortUnion(std::vector<TypePtr>* types) {
@@ -916,15 +908,8 @@
   *to_flatten = to_fill;
 }
 
-<<<<<<< HEAD
-UnionType::UnionType(std::vector<TypePtr> types, TypeKind kind) : Type(kind) {
-UnionType::UnionType(std::vector<TypePtr> types) : Type(UnionType::Kind) {
-  TORCH_INTERNAL_ASSERT(types.size() >= 2, "Cannot create a Union of "
-                        "one or fewer types");
-=======
-UnionType::UnionType(std::vector<TypePtr> reference, TypeKind kind) : Type(kind) {
+UnionType::UnionType(std::vector<TypePtr> reference) : Type(UnionType::Kind) {
   TORCH_INTERNAL_ASSERT(!reference.empty(), "Cannot create an empty Union");
->>>>>>> 3836b355
 
   standardizeVectorForUnion(reference, &types_);
 
@@ -961,7 +946,6 @@
 
 }
 
-<<<<<<< HEAD
 UnionTypePtr UnionType::create(std::vector<TypePtr> types) {
   auto union_type = new UnionType(std::move(types));
   return UnionTypePtr(std::move(union_type));
@@ -987,49 +971,6 @@
                         "unless the current Union has two types and "
                         "one of those types is `None`");
   return types_[0] != NoneType::get() ? types_[0] : types_[1];
-=======
-UnionTypePtr UnionType::create(std::vector<TypePtr> reference) {
-  auto union_type = new UnionType(std::move(reference));
-
-  // Some very special-cased logic for `Optional`. This will be deleted
-  // in a later PR
-  bool int_found = false;
-  bool float_found = false;
-  bool complex_found = false;
-  bool nonetype_found = false;
-
-  auto update_is_opt_flags = [&](TypePtr t) {
-    if (t == IntType::get()) {
-      int_found = true;
-    } else if (t == FloatType::get()) {
-      float_found  = true;
-    } else if (t == ComplexType::get()) {
-      complex_found = true;
-    } else if (t == NoneType::get()) {
-      nonetype_found = true;
-    }
-  };
-
-  for (const auto& t : union_type->types_) {
-    update_is_opt_flags(t);
-  }
-
-  bool numbertype_found = int_found && float_found && complex_found;
-
-  if (nonetype_found) {
-    if (union_type->types_.size() == 4 && numbertype_found) {
-      return OptionalType::create(NumberType::get());
-    }
-    if (union_type->types_.size() == 2) {
-      auto not_none = union_type->types_[0] != NoneType::get()
-                      ? union_type->types_[0]
-                      : union_type->types_[1];
-      return OptionalType::create(not_none);
-    }
-  }
-
-  return UnionTypePtr(union_type);
->>>>>>> 3836b355
 }
 
 bool UnionType::operator==(const Type& rhs) const {
@@ -1050,16 +991,6 @@
                                               return *lhs_type == *rhs_type;
                                             });
                        });
-  } else if (auto optional_rhs = rhs.cast<OptionalType>()) {
-    if (optional_rhs->getElementType() == NumberType::get()) {
-      return this->types_.size() == 4
-             && this->can_hold_none_
-             && this->canHoldType(NumberType::get());
-    }
-  }
-  else if (auto optional_rhs = rhs.cast<OptionalType>()) {
-    auto optional_lhs = this->toOptional();
-    return optional_lhs && *optional_rhs == *((optional_lhs.value())->expect<OptionalType>());
   } else if (rhs.kind() == NumberType::Kind) {
     return this->types_.size() == 3 && canHoldType(NumberType::get());
   } else {
@@ -1075,14 +1006,6 @@
       return true;
     }
     rhs_types = rhs->containedTypes().vec();
-  } else if (const auto optional_rhs = rhs->cast<OptionalType>()) {
-    rhs_types.push_back(NoneType::get());
-    if (optional_rhs->getElementType() == NumberType::get()) {
-      std::vector<TypePtr> number_types{IntType::get(), FloatType::get(), ComplexType::get()};
-      rhs_types.insert(rhs_types.end(), number_types.begin(), number_types.end());
-    } else {
-      rhs_types.push_back(optional_rhs->getElementType());
-    }
   } else if (const auto number_rhs = rhs->cast<NumberType>()) {
     std::vector<TypePtr> number_types{IntType::get(), FloatType::get(), ComplexType::get()};
     rhs_types.insert(rhs_types.end(), number_types.begin(), number_types.end());
@@ -1102,44 +1025,18 @@
 std::string UnionType::unionStr(TypePrinter printer, bool is_annotation_str) const {
   std::stringstream ss;
 
-  bool can_hold_numbertype = this->canHoldType(NumberType::get());
-
-  std::vector<TypePtr> number_types{IntType::get(), FloatType::get(), ComplexType::get()};
-
-  auto is_numbertype = [&](TypePtr lhs) {
-    for (const auto& rhs : number_types) {
-      if (*lhs == *rhs) {
-        return true;
-      }
-    }
-    return false;
-  };
-
   ss << "Union[";
-  bool printed = false;
   for (size_t i = 0; i < types_.size(); ++i) {
-    if (!can_hold_numbertype || !is_numbertype(types_[i])) {
-      if (i > 0) {
-        ss << ", ";
-        printed = true;
-      }
-      if (is_annotation_str) {
-        ss << types_[i]->annotation_str(printer);
-      } else {
-        ss << types_[i]->str();
-      }
-    }
-  }
-  if (can_hold_numbertype) {
-    if (printed) {
+    if (i > 0) {
       ss << ", ";
     }
     if (is_annotation_str) {
-      ss << NumberType::get()->annotation_str(printer);
+      ss << types_[i]->annotation_str(printer);
     } else {
-      ss << NumberType::get()->str();
-    }
-  }
+      ss << types_[i]->str();
+    }
+  }
+  ss << "]";
 
   return ss.str();
 }
@@ -1165,36 +1062,6 @@
   }
 }
 
-c10::optional<TypePtr> UnionType::toOptional() const {
-  if (!canHoldType(NoneType::get())) {
-      return c10::nullopt;
-  }
-
-  std::vector<TypePtr> copied_types = this->types_;
-
-  auto maybe_opt = UnionType::create(std::move(copied_types));
-
-  if (maybe_opt->kind() == UnionType::Kind) {
-    return c10::nullopt;
-  } else {
-    return maybe_opt;
-  }
-<<<<<<< HEAD
-
-  TypePtr contained = optional_types[0]->kind() != NoneType::Kind ?
-                      optional_types[0] : optional_types[1];
-
-  return OptionalType::create(std::move(contained));
-std::string UnionType::str() const {
-  return unionStr({}, /*is_annotation_str=*/false);
-}
-
-std::string UnionType::annotation_str_impl(TypePrinter printer) const {
-  return unionStr({printer}, /*is_annotation_str=*/true);
-=======
->>>>>>> 3836b355
-}
-
 TypePtr UnionType::subtractTypeSet(std::vector<TypePtr>& to_subtract) const {
   std::vector<TypePtr> types;
 
@@ -1216,68 +1083,11 @@
               });
 
   if (types.size() == 0) {
-    return c10::nullopt;
+    return nullptr;
   } else if (types.size() == 1) {
     return types[0];
-  }
-
-OptionalType::OptionalType(TypePtr contained)
-                           : UnionType({contained, NoneType::get()}, TypeKind::OptionalType) {
-  bool is_numbertype = false;
-  if (auto as_union = contained->cast<UnionType>()) {
-    is_numbertype = as_union->containedTypes().size() == 3 &&
-                    as_union->canHoldType(NumberType::get());
-  }
-  if (UnionType::containedTypes().size() == 2) {
-    contained_ = UnionType::containedTypes()[0]->kind()!= NoneType::Kind
-                 ? UnionType::containedTypes()[0]
-                 : UnionType::containedTypes()[1];
-  } else if (contained == NumberType::get() || is_numbertype) {
-    contained_ = NumberType::get();
-    types_.clear();
-    types_.push_back(NumberType::get());
-    types_.push_back(NoneType::get());
   } else {
-    std::vector<TypePtr> to_subtract{NoneType::get()};
-    auto without_none = this->subtractTypeSet(to_subtract);
-    contained_ = UnionType::create({*without_none});
-  }
-  has_free_variables_ = contained_->hasFreeVariables();
-}
-
-bool OptionalType::operator==(const Type& rhs) const {
-  if (auto union_rhs = rhs.cast<UnionType>()) {
-    auto optional_rhs = union_rhs->toOptional();
-    // `**optional_rhs` = `*` to get value of `c10::optional<TypePtr>`,
-    // then `*` to dereference the pointer
-    return optional_rhs && *this == **optional_rhs;
-  } else if (auto optional_rhs = rhs.cast<OptionalType>()) {
-    return *this->getElementType() == *optional_rhs->getElementType();
-  } else {
-    return false;
-  }
-}
-
-bool OptionalType::isSubtypeOfExt(const TypePtr& rhs, std::ostream* why_not) const {
-  if (OptionalTypePtr optional_rhs = rhs->cast<OptionalType>()) {
-    return getElementType()->isSubtypeOfExt(optional_rhs->getElementType(), why_not);
-  } else if (UnionTypePtr union_rhs = rhs->cast<UnionType>()) {
-    if (!union_rhs->canHoldType(NoneType::get())) {
-      if (why_not) {
-        *why_not << rhs->repr_str() << " cannot hold None";
-      }
-      return false;
-    } else if (!union_rhs->canHoldType(this->getElementType())) {
-      if (why_not) {
-        *why_not << rhs->repr_str() << " cannot hold " << this->getElementType();
-      }
-      return false;
-    } else {
-      return true;
-    }
-  } else {
-    // NOLINTNEXTLINE(bugprone-argument-comment)
-    return Type::isSubtypeOfExt(rhs, why_not);
+    return UnionType::create(types);
   }
 }
 
