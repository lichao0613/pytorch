--- conflicted
+++ resolved
@@ -69,14 +69,6 @@
 if not IS_WINDOWS:
     import torch.distributed.optim.post_localSGD_optimizer as post_localSGD_optimizer
     from torch.distributed.optim.functional_sgd import _FunctionalSGD
-<<<<<<< HEAD
-=======
-    from torch.distributed.optim.functional_adam import _FunctionalAdam
-    _SUPPORTED_OPTIM_MAPPING = {
-        _FunctionalSGD: torch.optim.SGD,
-        _FunctionalAdam: torch.optim.Adam
-    }
->>>>>>> 8f6f40e8
 
 from torch.utils.data.distributed import DistributedSampler
 
@@ -3131,23 +3123,6 @@
             group, group_id, rank = self._init_global_test()
             self._test_all_to_all_helper(group, group_id, rank)
 
-<<<<<<< HEAD
-=======
-        @sandcastle_skip_if(BACKEND != "nccl", "Only NCCL supports all_to_all")
-        @skip_if_rocm
-        def test_all_to_all_quantized(self):
-            group, group_id, rank = self._init_global_test()
-            rank_to_GPU = self._init_multigpu_helper()
-            self._test_all_to_all_helper(
-                group,
-                group_id,
-                rank,
-                cuda=True,
-                rank_to_GPU=rank_to_GPU,
-                dtype=torch.float32,
-                qtype=DQuantType.FP16)
-
->>>>>>> 8f6f40e8
         @sandcastle_skip_if(BACKEND != "nccl", "Only NCCL supports CUDA all_to_all")
         @skip_if_rocm
         def test_all_to_all_cuda(self):
@@ -3875,12 +3850,7 @@
             self.assertEqual(ddp_logging_data.get("comm_hook", ""), "")
 
         def _test_ddp_hook_with_optimizer_parity(
-<<<<<<< HEAD
             self, grad_as_bucket_view, static_graph
-=======
-            self, grad_as_bucket_view, static_graph, functional_optim_cls,
-            *functional_optim_args, **functional_optim_kwargs
->>>>>>> 8f6f40e8
         ):
             rank = self.rank
             torch.cuda.set_device(rank)
@@ -3898,12 +3868,9 @@
                 with torch.backends.cudnn.flags(
                     enabled=True, deterministic=True, benchmark=False
                 ):
-<<<<<<< HEAD
                     sgd_lr = 1e-2
                     sgd_momentum = 0.9
                     sgd_weight_decay = 0.01
-=======
->>>>>>> 8f6f40e8
                     ddp_model_with_optimizer_hook = (
                         torch.nn.parallel.DistributedDataParallel(
                             copy.deepcopy(model).cuda(),
@@ -3914,7 +3881,6 @@
                     if static_graph:
                         ddp_model_with_optimizer_hook._set_static_graph()
 
-<<<<<<< HEAD
                     # Register hook that runs allreduce + functional SGD step.
                     allreduce_hook = default.allreduce_hook
                     opt_hook_state = default._OptimizerHookState(
@@ -3922,15 +3888,6 @@
                         sgd_lr,
                         momentum=sgd_momentum,
                         weight_decay=sgd_weight_decay,
-=======
-                    # Register hook that runs allreduce + functional optimizer
-                    # step.
-                    allreduce_hook = default.allreduce_hook
-                    opt_hook_state = default._OptimizerHookState(
-                        functional_optim_cls,
-                        *functional_optim_args,
-                        **functional_optim_kwargs,
->>>>>>> 8f6f40e8
                     )
                     ddp_model_with_optimizer_hook.register_comm_hook(
                         None,
@@ -3946,18 +3903,11 @@
                     if static_graph:
                         ddp_model_with_no_hook._set_static_graph()
 
-<<<<<<< HEAD
                     sgd_no_hook = torch.optim.SGD(
                         ddp_model_with_no_hook.parameters(),
                         lr=sgd_lr,
                         momentum=sgd_momentum,
                         weight_decay=sgd_weight_decay,
-=======
-                    optimizer_no_hook = _SUPPORTED_OPTIM_MAPPING.get(functional_optim_cls)(
-                        ddp_model_with_no_hook.parameters(),
-                        *functional_optim_args,
-                        **functional_optim_kwargs,
->>>>>>> 8f6f40e8
                     )
 
                     # Verify parameters are equal initially.
@@ -3987,11 +3937,7 @@
                         out = ddp_model_with_no_hook(inp)
                         loss = out.sum()
                         loss.backward()
-<<<<<<< HEAD
                         sgd_no_hook.step()
-=======
-                        optimizer_no_hook.step()
->>>>>>> 8f6f40e8
 
                     dist.barrier()
 
@@ -4002,13 +3948,8 @@
                     ):
                         self.assertEqual(hook_param, allreduce_param)
 
-<<<<<<< HEAD
                     # Verify optimizer modified parameters, otherwise they would be
                     # trivially equal above.
-=======
-                    # Verify optimizer modified parameters, otherwise they would
-                    # be trivially equal above.
->>>>>>> 8f6f40e8
                     self.assertNotEqual(
                         opt_hook_init_params,
                         list(ddp_model_with_optimizer_hook.parameters()),
@@ -4019,7 +3960,6 @@
             BACKEND != "nccl" and BACKEND != "gloo",
             "Only Nccl & Gloo backend support DistributedDataParallel",
         )
-<<<<<<< HEAD
         @sandcastle_skip_if(IS_WINDOWS, "FunctionalSGD not yet supported with Windows.")
         @skip_if_lt_x_gpu(2)
         @skip_if_rocm
@@ -4029,53 +3969,6 @@
             ):
                 self._test_ddp_hook_with_optimizer_parity(
                     grad_as_bucket_view=grad_as_bucket_view, static_graph=static_graph
-=======
-        @sandcastle_skip_if(
-            IS_WINDOWS,
-            "FunctionalAdam not yet supported with Windows, see https://github.com/pytorch/pytorch/issues/62137"
-        )
-        @skip_if_lt_x_gpu(2)
-        @skip_if_rocm
-        def test_ddp_hook_with_optimizer_parity_adam(self):
-            for grad_as_bucket_view, static_graph in itertools.product(
-                [True, False], [True, False]
-            ):
-                adam_lr = 1e-2
-                adam_betas = (0.9, 0.99)
-                adam_eps = 1e-6
-                self._test_ddp_hook_with_optimizer_parity(
-                    grad_as_bucket_view,
-                    static_graph,
-                    _FunctionalAdam,
-                    adam_lr,
-                    betas=adam_betas,
-                    eps=adam_eps,
-                )
-
-        @sandcastle_skip_if(
-            BACKEND != "nccl" and BACKEND != "gloo",
-            "Only Nccl & Gloo backend support DistributedDataParallel",
-        )
-        @sandcastle_skip_if(
-            IS_WINDOWS,
-            "FunctionalSGD not yet supported with Windows, see https://github.com/pytorch/pytorch/issues/62137"
-        )
-        @skip_if_lt_x_gpu(2)
-        @skip_if_rocm
-        def test_ddp_hook_with_optimizer_parity_sgd(self):
-            for grad_as_bucket_view, static_graph in itertools.product(
-                [True, False], [True, False]
-            ):
-                sgd_lr = 1e-2
-                sgd_momentum = 0.9
-                sgd_weight_decay = 0.01
-                self._test_ddp_hook_with_optimizer_parity(
-                    grad_as_bucket_view, static_graph,
-                    _FunctionalSGD,
-                    sgd_lr,
-                    momentum=sgd_momentum,
-                    weight_decay=sgd_weight_decay,
->>>>>>> 8f6f40e8
                 )
 
         def _test_ddp_hook_parity(self, state, hook):
@@ -5210,10 +5103,6 @@
             self.assertGreaterEqual(bwd_comp_end_host_side_time, bwd_comp_start_host_side_time)
             self.assertGreaterEqual(bwd_comp_start_host_side_time, fwd_host_side_time)
 
-<<<<<<< HEAD
-=======
-
->>>>>>> 8f6f40e8
         @sandcastle_skip_if(BACKEND == "nccl", "nccl does not support DDP on CPU models")
         def test_static_graph_api_cpu(self):
             model_DDP = nn.parallel.DistributedDataParallel(DDP_NET)
