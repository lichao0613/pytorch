--- conflicted
+++ resolved
@@ -7,7 +7,6 @@
 from torch.ao.quantization.quant_type import QuantType, quant_type_to_str
 from typing import Tuple, Any, Union, Callable
 from torch.nn.utils.parametrize import is_parametrized
-import torch.nn.utils.parametrize as parametrize
 
 # Type for fusion patterns, it can be more complicated than the following actually,
 # see pattern.md for docs
@@ -363,19 +362,6 @@
     else:
         return r[0], r[1]
 
-<<<<<<< HEAD
-def type_before_parametrizations(module):
-    """
-    Returns type(module) or the original
-    type if module is currently parametrized
-    """
-    if is_parametrized(module):
-        return module.__class__.__bases__[0]
-    else:
-        return type(module)
-
-=======
->>>>>>> c3241c0b
 def has_no_children_ignoring_parametrizations(module):
     """
     Checks if module._modules is empty or
@@ -387,12 +373,4 @@
     elif is_parametrized(module):
         return len(module._modules) == 1 and 'parametrizations' in module._modules
     else:
-        return False
-
-def transfer_parametrizations_and_params(from_mod, to_mod):
-    if is_parametrized(from_mod):
-        for parameter_name in from_mod.parametrizations:
-            for param_func in from_mod.parametrizations[parameter_name]:
-                setattr(to_mod, parameter_name, from_mod.parametrizations[parameter_name].original)
-                parametrize.register_parametrization(to_mod, parameter_name, param_func)
-    return to_mod+        return False