--- conflicted
+++ resolved
@@ -255,10 +255,6 @@
   if (find_unused_parameters_) {
     initialize_local_used_map();
   }
-
-  // Initializes various counters to manage autograd hooks and triggering of
-  // allreduce.
-  reset_bucket_counting();
 }
 
 // Note [Skip allreducing local_used_maps_dev]
@@ -492,11 +488,8 @@
   // process to rebuild buckets, if we check this in should_rebuild_buckets then
   // the latter would break.
   if (all_rebuilt_params_pushed_) {
-<<<<<<< HEAD
-=======
     // We only enter here in the case we are calling multiple backwards with
     // retain_graph=True in the iteration before rebuilding buckets.
->>>>>>> 992a86cd
     return;
   }
   rebuilt_params_.push_back(replicas_[0][index]);
@@ -1265,26 +1258,11 @@
     const std::vector<torch::autograd::Variable>& outputs) {
   std::lock_guard<std::mutex> lock(mutex_);
   ++num_backward_calls_;
-<<<<<<< HEAD
-
-=======
->>>>>>> 992a86cd
   backward_compute_start_time_ = current_time_in_nanos();
   if (should_collect_runtime_stats()) {
     record_backward_compute_start_time();
   }
 
-<<<<<<< HEAD
-  // Reset accounting.
-  expect_autograd_hooks_ = true;
-
-  // Reset unused parameter accounting.
-  has_marked_unused_parameters_ = false;
-  // Reset per iteration marked ready parameters.
-  perIterationReadyParams_.clear();
-
-=======
->>>>>>> 992a86cd
   // If static graph is not set, search graph to detect unused parameters.
   // When static graph is set, unused_parameters_ will be detected and will
   // not change after 1st iteration.
@@ -1508,14 +1486,6 @@
     local_used_maps_reduced_ = false;
   }
 
-<<<<<<< HEAD
-  // Reset bucket counting to ensure we can appropriately launch allreduce for
-  // each bucket in the next backwards.
-  reset_bucket_counting();
-  // If we populated rebuilt params list in this backward call, avoid
-  // repopulating in subsequent backward calls.
-  all_rebuilt_params_pushed_ = !rebuilt_params_.empty();
-=======
   // Reset various accounting variables including bucket counting to ensure we
   // can appropriately launch allreduce for each bucket in the next backwards.
   reset_variable_counting();
@@ -1524,7 +1494,6 @@
   // avoid re-pushing parameters when calling multiple backwards with
   // retain_graph=True.
   all_rebuilt_params_pushed_ = all_rebuilt_params_pushed_ || !rebuilt_params_.empty();
->>>>>>> 992a86cd
 
   if (should_collect_runtime_stats()) {
     record_backward_comm_end_time();
@@ -1680,10 +1649,6 @@
   rebuilt_param_indices_.clear();
 
   initialize_buckets(std::move(rebuilt_bucket_indices));
-  // Need to reset bucket.pending and variable.pending as buckets have been
-  // re-initialized and they must be appropriately set before the next backward
-  // pass.
-  reset_bucket_counting();
   return true;
 }
 
