--- conflicted
+++ resolved
@@ -1150,7 +1150,6 @@
         "_fsdp_wrapped_module" prefix.
         """
         self._assert_state([TrainingState_.SUMMON_FULL_PARAMS])
-<<<<<<< HEAD
         ignored_param_names = set(self._ignored_param_to_param_name.values())
         for key in state_dict:
             # Do not need to clone ignored parameters since they are not
@@ -1159,10 +1158,6 @@
             if clean_param_name in ignored_param_names:
                 continue
             # Due to recursive call of summon_full_params, avoid unnecessary
-=======
-        for key in state_dict.keys():
-            # Due to recursive call of _summon_full_params, avoid unnecessasry
->>>>>>> 994c847c
             # reclone of tensors in case they have already been cloned.
             if (
                 not getattr(state_dict[key], "_has_been_cloned", False)
