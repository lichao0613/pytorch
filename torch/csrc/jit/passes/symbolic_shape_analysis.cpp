#include <ATen/core/symbol.h>
#include <c10/util/Exception.h>
#include <c10/util/irange.h>
#include <torch/csrc/jit/ir/alias_analysis.h>
#include <torch/csrc/jit/ir/constants.h>
#include <torch/csrc/jit/ir/ir.h>
#include <torch/csrc/jit/ir/ir_views.h>
#include <torch/csrc/jit/jit_log.h>
#include <torch/csrc/jit/passes/common_subexpression_elimination.h>
#include <torch/csrc/jit/passes/constant_pooling.h>
#include <torch/csrc/jit/passes/constant_propagation.h>
#include <torch/csrc/jit/passes/dead_code_elimination.h>
#include <torch/csrc/jit/passes/integer_value_refinement.h>
#include <torch/csrc/jit/passes/loop_unrolling.h>
#include <torch/csrc/jit/passes/lower_tuples.h>
#include <torch/csrc/jit/passes/peephole.h>
#include <torch/csrc/jit/passes/peephole_list_idioms.h>
#include <torch/csrc/jit/passes/peephole_non_tensor.h>
#include <torch/csrc/jit/passes/remove_mutation.h>
#include <torch/csrc/jit/passes/shape_analysis.h>
#include <torch/csrc/jit/passes/symbolic_shape_analysis.h>
#include <torch/csrc/jit/passes/tensorexpr_fuser.h>
#include <torch/csrc/jit/runtime/exception_message.h>
#include <torch/csrc/jit/runtime/symbolic_shape_registry.h>
#include <torch/csrc/utils/memory.h>
#include <algorithm>
#include <memory>
#include <numeric>
#include <unordered_map>
#include <vector>

/*
XXX: this is still in prototype phase and has much work left to do, including
but not limited to:
- Refactor APIs
- Add decent coverage of common ops
- Add shape analysis pass on Graph that handles Loops
- Allow concurrent reads to the operator map
- Successive applications of same inputs to same shape function (e.g. series of
pointwise ops)
- Supporting returning partially evaluated shape compute graph
*/

static bool symbolic_shape_analysis_test_mode = false;

namespace torch {
namespace jit {

// This is similar to c10::SymbolicShape, but instead of either having
// a concrete dimension or a symbolic dimension, an argument may be:
// - A Symbolic Dimension
// - A Constant Integer
// - Neither of the above. The third case can occur due to inputs to
// ops like view that accept negative values. Maintaining the distinction
// between an unknown symbolic dimension and an unknown integer allows
// us to optimize out comparisons to values < 0 (symbolic shapes are always >=
// 0) For example, a call like graph(%y: Tensor(SS(-1), 10, 10), %inp: int):
//   %five: int = prim::Constant[value=5]()
//   %zero: int = prim::Constant[value=0]()
//   %1 : int = aten::size(%y, %zero)
//   %2 : int[] = prim::ListConstruct(%five, %1, %inp)
//   %y.2: Tensor(5, SS(-1), (New Symbolic Shape)) = aten::view(%y, %2)
//
// x.view([5, y.size(0), inp])
// will have inputs equal to [5, SS(-1), c10::nullopt]

struct ShapeArg
    : public std::
          pair<c10::optional<c10::ShapeSymbol>, c10::optional<int64_t>> {
  using pair::pair;

  static ShapeArg unknownInteger() {
    return ShapeArg();
  }

  ShapeArg(int64_t int_value) {
    this->first = c10::nullopt;
    this->second = int_value;
  }

  ShapeArg(c10::ShapeSymbol ss) {
    if (ss.is_static()) {
      this->first = c10::nullopt;
      this->second = ss.value();
    } else {
      this->first = ss;
      this->second = c10::nullopt;
    }
  }

  c10::optional<int64_t> asConstantInt() const {
    return this->second;
  }

  c10::optional<c10::ShapeSymbol> asShapeSymbol() const {
    return this->first;
  }

 private:
  ShapeArg() {
    this->first = c10::nullopt;
    this->second = c10::nullopt;
  }
};

std::ostream& operator<<(std::ostream& out, const ShapeArg& sa) {
  if (auto val = sa.asConstantInt()) {
    out << *val;
  } else if (auto ss = sa.asShapeSymbol()) {
    out << *ss;
  } else {
    out << "UNK";
  }
  return out;
}

struct ShapeArguments {
  // Superset of SymbolicShape, with additional support for unknown, nonsymbolic
  // vals
 public:
  ShapeArguments(const c10::SymbolicShape& ss) {
<<<<<<< HEAD
    TORCH_INTERNAL_ASSERT(ss.rank())
    for (size_t i = 0; i < *ss.rank(); ++i) {
      maybe_shape_symbols_.emplace_back(ss.at(i));
=======
    has_dim_ = ss.rank().has_value();
    if (has_dim_) {
      for (size_t i = 0; i < *ss.rank(); ++i) {
        maybe_shape_symbols_.emplace_back(ss.at(i));
      }
>>>>>>> 35d4a805
    }
  }

  ShapeArguments(std::vector<ShapeArg> ss)
<<<<<<< HEAD
      : maybe_shape_symbols_(std::move(ss)) {}

  int64_t len() {
=======
      : has_dim_(true), maybe_shape_symbols_(std::move(ss)) {}

  bool has_dim() const {
    return has_dim_;
  }

  int64_t len() const {
    TORCH_INTERNAL_ASSERT(has_dim_, "ShapeArguments has no known dim")
>>>>>>> 35d4a805
    return (int64_t)maybe_shape_symbols_.size();
  }

  const ShapeArg at(size_t i) const {
    TORCH_INTERNAL_ASSERT(has_dim_, "ShapeArguments has no known dim")
    return maybe_shape_symbols_.at(i);
  }

 private:
  bool has_dim_;
  std::vector<ShapeArg> maybe_shape_symbols_;
};

std::ostream& operator<<(std::ostream& os, const ShapeArguments& sa) {
  if (!sa.has_dim()) {
    os << "(UNKNOWN DIM)";
    return os;
  }

  os << "(";
  for (size_t i = 0; i < sa.len(); i++) {
    os << sa.at(i);
  }
  os << ")";

  return os;
}

bool setSymbolicShapeAnalysisTestMode(bool value) {
  bool old_value = symbolic_shape_analysis_test_mode;
  symbolic_shape_analysis_test_mode = value;
  return old_value;
}

bool symbolicShapeAnalysisTestModeEnabled() {
  return symbolic_shape_analysis_test_mode;
}

namespace {

bool isListOfInts(const TypePtr& type) {
  return type->cast<ListType>() &&
      type->cast<ListType>()->getElementType()->cast<IntType>();
}

bool isListOfTensors(const TypePtr& type) {
  return type->cast<ListType>() &&
      type->cast<ListType>()->getElementType()->cast<TensorType>();
}

c10::optional<size_t> normIndex(int64_t index, size_t len) {
  if (index < 0) {
    index = index + (int64_t)len;
  }
  if (index >= 0 && index < static_cast<int64_t>(len)) {
    return index;
  } else {
    return c10::nullopt;
  }
}

bool shapeGraphCleanupPasses(std::shared_ptr<Graph> graph) {
  // TODO: lower simple tuples ?
  bool made_change = RemoveListMutation(graph);
  made_change |= UnrollConstantLoops(graph);
  made_change |= ConstantPropagation(graph);
  made_change |= PeepholeOptimizeNonTensor(graph);
  made_change |= PeepholeOptimizeListIdioms(graph, /*refine_list_len*/ true);
  made_change |= RefineIntegerValues(graph);
  made_change |= ConstantPropagation(graph);
  // todo add return change for constant pooling
  ConstantPooling(graph);
  made_change |= EliminateCommonSubexpression(graph);
  EliminateDeadCode(graph);
  return made_change;
}

void replaceWithIValue(Value* v, IValue val) {
  WithInsertPoint guard(*v->node()->owningBlock()->nodes().begin());
  v->replaceAllUsesWith(v->owningGraph()->insertConstant(val));
}

c10::SymbolicShape extractListShape(
    Value* list,
    std::unordered_map<Value*, int64_t>& symbolic_shape_values,
    const AliasDb& db) {
  if (list->node()->kind() == prim::Constant) {
    auto int_list = toIValue(list)->toIntVector();
    return c10::SymbolicShape(int_list);
  }
  // We need a list construct or a constant output
  // that is not written to in order to analyze the output shape
  if (list->node()->kind() != prim::ListConstruct || db.hasWriters(list)) {
    GRAPH_DEBUG("Could not extract shape");
    return c10::SymbolicShape();
  }
  Node* list_construct = list->node();
  std::vector<c10::optional<int64_t>> output_shape;
  for (Value* input : list_construct->inputs()) {
    if (symbolic_shape_values.count(input)) {
      output_shape.emplace_back(symbolic_shape_values[input]);
    } else {
      output_shape.push_back(constant_as<int64_t>(input));
    }
  }
  return c10::SymbolicShape(output_shape);
}

} // namespace

// Symbolic Shape Analysis works through iteratively partially evaluating
// a TorchScript shape compute graph by inputing properties from input
// Tensors. We can substitute in properties like `len(x)` and `x[1]`
// if they are statically on the input Tensors. We can also use
// assertions like `assert len(x) == 4` in order to refine the input
// length and unroll loops over its elements. We iteratively optimize and
// substitute in properties until we are unable to make any further
// optimizations. Finally, we try to extract Tensor properties from the output.
// For instance `return [1, 2, inp[2] + 1, inp[3]]` we know that the ouptut
// will be length 4 with first two dimensions equal to 1 and 2. We can also
// deduce that the 4th dimension has the same symbolic shape as inp[3], which
// means that we do know its concrete value statically but we can asssign sets
// of tensor dimensions which must be equal at runtime.

using SSArgument = c10::variant<ShapeArguments, IValue>;

std::ostream& operator<<(std::ostream& out, const SSArgument& sa) {
  if (const IValue* iv = c10::get_if<IValue>(&sa)) {
    out << *iv;
  } else {
    out << c10::get<ShapeArguments>(sa);
  }
  return out;
}

struct SymbolicShapeOpAnalyzer {
  std::shared_ptr<Graph> shape_compute_graph_;
  const FunctionSchema* schema_;
  std::vector<SSArgument> inputs_;

  // For the case where we have a JIT graph,
  // subsititute optional types for their component types
  // if the type is known. This doesn't need to be done
  // for known IValues.
  void refineInputUnionTypes(const Node* parent_graph_node) {
    for (size_t op_in_index = 0;
         op_in_index < shape_compute_graph_->inputs().size();
         op_in_index++) {
      auto type = parent_graph_node->input(op_in_index)->type();
      if (auto opt_type = shape_compute_graph_->inputs()
                              .at(op_in_index)
                              ->type()
                              ->cast<OptionalType>()) {
        // None will get handled with constant substitution later
        if (!type->cast<OptionalType>() &&
            !NoneType::get()->isSubtypeOf(*type)) {
          shape_compute_graph_->inputs()
              .at(op_in_index)
              ->setType(opt_type->getElementType());
        }
      } else if (shape_compute_graph_->inputs()
                     .at(op_in_index)
                     ->type()
                     ->cast<NumberType>()) {
        shape_compute_graph_->inputs().at(op_in_index)->setType(type);
      }
    }
  }

  // We handle non-constant values in the shape propagation step
  void substituteConstantInputs() {
    if (schema_->name() == "aten::cat") {
      // Modifying the graph where _node is part of to not use the tensor
      // construct

      // When we have partially evaluate a list of Tensors like cat(tensor[])
      // We have a few problems:
      // - optimizing out calls to the length of the list: len(tensors)
      // - resolving accesses of the list to the tensor symbolic sizes the
      // corresponding list element We can solve both of these problems by
      // replacing the partial evaluation of cat([x, y]) def cat(tensors:
      // List[List[int]], dim: int)
      //    body
      // with
      // def cat(x, y, dim: int)
      //     tensors = [x, y]
      //     body
      uint64_t li_length = inputs_.size() - (schema_->arguments().size() - 1);
      std::vector<Value*> li_inputs;
      Value* graph_input = shape_compute_graph_->inputs().at(0);
      for (size_t j = 0; j < li_length; ++j) {
        auto new_inp = shape_compute_graph_->insertInput(j);
        new_inp->setType(ListType::ofInts());
        li_inputs.push_back(new_inp);
      }
      WithInsertPoint guard(*shape_compute_graph_->block()->nodes().begin());
      auto new_li = shape_compute_graph_->insertNode(
          shape_compute_graph_->createList(ListType::ofInts(), li_inputs));
      graph_input->replaceAllUsesWith(new_li->output());

      shape_compute_graph_->eraseInput(li_length);
    }

    TORCH_INTERNAL_ASSERT(
        shape_compute_graph_->inputs().size() <= inputs_.size(),
        "Shape Compute Graph expected to have less inputs than actual inputs"); //?
    for (size_t op_in_index = 0;
         op_in_index < shape_compute_graph_->inputs().size();
         op_in_index++) {
      SSArgument& argument = inputs_[op_in_index];
      Value* graph_in_var = shape_compute_graph_->inputs().at(op_in_index);

      if (IValue* cur_val = c10::get_if<IValue>(&argument)) {
        GRAPH_DEBUG("Substituting constant input ", *cur_val);
        replaceWithIValue(graph_in_var, *cur_val);
      } else {
        auto cur_arg = c10::get<ShapeArguments>(argument);
        if (cur_arg.has_dim()) {
          graph_in_var->setType(ListType::ofInts());
        }
      }
    }
  }

  void substituteSymbolicProperties(
      std::unordered_map<Value*, int64_t>* symbolic_shape_values) {
    // clang-format off
    // here we iteratively substitute properties of the node's input tensors
    // into the shape compute graph. we can substitute constants into the
    // like len(inp) or inp[0] if the tensor has a fixed length or a fixed
    // first dimension. we also try to resolve symbolic shapes of the same
    // symbolic value to the same Value * in the shape compute graph.
    // for the shape logic:
    // dim1 = inp1[0]
    // dim2 = inp2[0]
    // return dim1 if dim2 == 1 else dim2
    // if we see that inp1[0] and inp2[0] both have the same symbolic shape
    // value, then it is a valid transformation to replace dim2 with dim1 or
    // vice versa. to do this we collect all Value * for a particular symbolic
    // shape. Then, we replace all Value * within that set with their dominator.
    // In the example above, this allows us to infer  that the output will be the
    // symbolic dimension value of dim1.

    // if `symbolic_shape_values` is not null, record list accesses
    // which resolve to symbolic dimension values with their concrete symbolic
    // shape value. Because symbolic dimensions are represented as negative numbers and
    // are not real values, inserting them as constants in the graph would invalidate
    // the graph for further use. Instead, we keep track of what their value would be
    // for extracting output shapes.
    // clang-format on

    std::unordered_map<int64_t, std::vector<Value*>> symbolic_shape_map;

    TORCH_INTERNAL_ASSERT(
        inputs_.size() >= shape_compute_graph_->inputs().size(),
        "Missing Arg for Shape Graph");
    for (int64_t index = 0; index < shape_compute_graph_->inputs().size();
         index++) {
      auto shape_arguments = c10::get_if<ShapeArguments>(&inputs_[index]);
      if (!shape_arguments || !shape_arguments->has_dim()) {
        continue;
      }
      // Add support for testing symbolic shapes with dynamic dims

      for (const Use& use : shape_compute_graph_->inputs().at(index)->uses()) {
        // TODO: either decompose composite ops like slice or add handling here
        switch (use.user->kind()) {
          case aten::len: {
            size_t len = shape_arguments->len();
            replaceWithIValue(use.user->output(), static_cast<int64_t>(len));
          } break;
          case aten::__getitem__: {
            auto index = constant_as<int64_t>(use.user->inputs().at(1));
            if (!index) {
              continue;
            }
            auto norm_index = normIndex(*index, shape_arguments->len());
            if (!norm_index) {
              continue;
            }
            auto shape_arg = shape_arguments->at(*norm_index);
            if (auto const_int = shape_arg.asConstantInt()) {
              replaceWithIValue(use.user->output(), const_int);
              continue;
            }
            auto maybe_shape_symbol = shape_arg.asShapeSymbol();
            if (!maybe_shape_symbol) {
              continue;
            }
            auto shape_symbol = *maybe_shape_symbol;
            if (symbolic_shape_values) {
              symbolic_shape_values->emplace(
                  use.user->output(), shape_symbol.value());
            } else {
              int64_t symbolic_index = shape_symbol.value();
              symbolic_shape_map[symbolic_index].push_back(use.user->output());
            }
            for (const auto& sym_uses : use.user->output()->uses()) {
              auto k = sym_uses.user->kind();
              if (k != aten::ge && k != aten::le && k != aten::ne &&
                  k != aten::eq && k != aten::lt && k != aten::gt) {
                break;
              }
              auto other_index = 1 - sym_uses.offset;
              auto other_value =
                  constant_as<int64_t>(sym_uses.user->input(other_index));
              if (!other_value) {
                continue;
              }

              // check for dim >= 0, 0 <= dim
              // dim >= 0
              if (k == aten::ge && *other_value == 0 && other_index == 1) {
                replaceWithIValue(sym_uses.user->output(), true);
                continue;
              }
              // 0 <= dim
              if (k == aten::le && *other_value == 0 && other_index == 0) {
                replaceWithIValue(sym_uses.user->output(), true);
                continue;
              }

              // check for dim comparisons to negative number
              if (*other_value >= 0) {
                continue;
              }
              if (k == aten::eq || k == aten::ne) {
                // True if:
                // -2 != {Positive}
                replaceWithIValue(sym_uses.user->output(), k == aten::ne);
              } else {
                // True if:
                // -2 <= / < {Positive}
                // {Positive} >= / > {-2}
                bool true_val =
                    ((other_index == 0 && (k == aten::le || k == aten::lt)) ||
                     (other_index == 1 && (k == aten::ge || k == aten::gt)));
                replaceWithIValue(sym_uses.user->output(), true_val);
              }
            }
          }
        }
      }

      for (const auto& symbolic_set : symbolic_shape_map) {
        mergeSymbolicShapeSets(symbolic_set.second);
      }
    }
  }

  void mergeSymbolicShapeSets(const std::vector<Value*>& symbolic_set) {
    // `symbolic_set` represents a set of Value * which are all equal
    // to each other. Here, we optimize the graph by replacing values
    // in the set with other dominating values.
    // in the following example, where a, b and c are all in the same
    // symbolic set:
    // if cond:
    //    a = li[0]
    //    b = li[1]
    //    return [a, b]
    // else:
    //    c = li[0]
    //    return [c, c]
    // we can replace `b` with `a` because it is dominated by `a`,
    // but we cannot replace `c` with another dominating value

    // there are ways to compute this more efficiently but typically number of
    // Values for each symbolic set is low and this is cheap to run
    for (const auto i : c10::irange(symbolic_set.size())) {
      Value* v = symbolic_set[i];
      Value* dominating_value = v;
      for (const auto& sym_set : symbolic_set) {
        if (dominating_value->node()->isDominatedBy(sym_set->node())) {
          dominating_value = sym_set;
        }
      }
      if (dominating_value != v) {
        v->replaceAllUsesWith(dominating_value);
      }
    }
  }

<<<<<<< HEAD
  c10::SymbolicShape extractListShape(
      Value* list,
      std::unordered_map<Value*, int64_t>& symbolic_shape_values,
      const AliasDb& db) {
    if (list->node()->kind() == prim::Constant) {
      auto int_list = toIValue(list)->toIntVector();
      return c10::SymbolicShape(int_list);
    }
    // We need a list construct or a constant output
    // that is not written to in order to analyze the output shape
    if (list->node()->kind() != prim::ListConstruct || db.hasWriters(list)) {
      GRAPH_DEBUG("Could not extract shape ", getHeader(node_));
      return c10::SymbolicShape();
    }
    Node* list_construct = list->node();
    std::vector<c10::optional<int64_t>> output_shape;
    for (Value* input : list_construct->inputs()) {
      if (symbolic_shape_values.count(input)) {
        output_shape.emplace_back(symbolic_shape_values[input]);
      } else {
        output_shape.push_back(constant_as<int64_t>(input));
      }
=======
  std::vector<c10::SymbolicShape> propagateShapesInGraph() {
    bool made_change = true;
    constexpr size_t MAX_ATTEMPTS = 8;
    for (int attempt_num = 0; made_change && attempt_num < MAX_ATTEMPTS;
         attempt_num++) {
      // symbolic shape concrete values are only used in final shape extraction
      GRAPH_DUMP("Before substitution: ", shape_compute_graph_);
      substituteSymbolicProperties(/*symbolic_shape_values*/ nullptr);
      GRAPH_DUMP("Before Opt: ", shape_compute_graph_);
      made_change = shapeGraphCleanupPasses(shape_compute_graph_);
>>>>>>> 35d4a805
    }
    std::unordered_map<Value*, int64_t> symbolic_shape_values;
    substituteSymbolicProperties(&symbolic_shape_values);
    GRAPH_DUMP("Done with partial evaluation", shape_compute_graph_);

    return extractOutputShape(symbolic_shape_values);
  }

  std::vector<c10::SymbolicShape> extractOutputShape(
      std::unordered_map<Value*, int64_t>& symbolic_shape_values) {
    TORCH_INTERNAL_ASSERT(
        shape_compute_graph_->outputs().size() == schema_->returns().size());
    // TODO: would be nice if there were easy facility to look at uses and see
    // if they are all pure instead of instanting db.
    auto res = std::vector<c10::SymbolicShape>();
    AliasDb db(shape_compute_graph_);
    for (size_t i = 0; i < shape_compute_graph_->outputs().size(); ++i) {
      auto output = shape_compute_graph_->outputs().at(i);
      auto type = output->type();
      TORCH_INTERNAL_ASSERT(isListOfInts(type));
      c10::SymbolicShape ss =
          extractListShape(output, symbolic_shape_values, db);
      GRAPH_DEBUG("Extracted Output: ", ss);
      res.push_back(ss);
    }
    return res;
  }

 public:
  SymbolicShapeOpAnalyzer(const FunctionSchema* schema) : schema_(schema) {
    shape_compute_graph_ = nullptr;
    if (!schema_) {
      return;
    }
    auto maybe_graph = shapeComputeGraphForSchema(*schema_);
    if (!maybe_graph) {
      return;
    }
    shape_compute_graph_ = (*maybe_graph)->copy();
  }

  c10::optional<std::vector<c10::SymbolicShape>> run(
      std::vector<SSArgument>& inputs) {
    if (!shape_compute_graph_) {
      return c10::nullopt;
    }
    inputs_ = inputs;
    substituteConstantInputs();
    GRAPH_DEBUG(inputs_)
    return propagateShapesInGraph();
  }

  std::shared_ptr<Graph> getShapeComputeGraph() {
    return shape_compute_graph_;
  }
};

SSArgument tensorShapeArg(Value* tensor_v) {
  auto tt = tensor_v->type()->expect<TensorType>();
  c10::SymbolicShape symbolic_shapes = tt->symbolic_sizes();

  // for testing, we don't insert complete tensor shapes and rely on our
  // partial evaluation pipeline to propagate information.
  // this is a good proxy for our ability to propagate non-complete shape
  // information.
  if (symbolic_shapes.isComplete() && !symbolic_shape_analysis_test_mode) {
    return IValue(tt->sizes().concrete_sizes());
  }
  if (toIValue(tensor_v)) {
    auto size = constant_as<at::Tensor>(tensor_v)->sizes();
    if (!symbolic_shape_analysis_test_mode) {
      return IValue(size);
    } else {
      return c10::SymbolicShape(size);
    }
  }
  return symbolic_shapes;
}

std::vector<SSArgument> getNodeInputShapes(Node* n, const AliasDb& db) {
  // TODO: fix the List of integers implementation, and
  // extract out the shape changes, otherwise this is complete
  // NB: shape compute graphs may have less inputs than their node
  // counterparts to allow e.g. sharing one single unary definition
  // so iterate on # of shape inputs
  // We make lists of Tensor inputs variadic, which results in
  // offset between a node index and its corresponding graph index
  std::vector<SSArgument> input_shapes = std::vector<SSArgument>();

  for (size_t node_index = 0; node_index < n->inputs().size(); ++node_index) {
    auto type = n->input(node_index)->type();

    if (auto tt = type->castRaw<TensorType>()) {
      input_shapes.push_back(tensorShapeArg(n->input(node_index)));
      continue;
    }
    if (isListOfTensors(type)) {
      // waiting for more use cases to decide on best generalization
      TORCH_INTERNAL_ASSERT(n->kind() == aten::cat, "TODO: generalize logic");
      if (n->input(node_index)->node()->kind() == prim::Constant) {
        auto ival = toIValue(n->input(node_index));
        for (const auto& ten : ival->toTensorVector()) {
          input_shapes.emplace_back(c10::List<int64_t>(ten.sizes()));
        }
      } else if (
          n->input(node_index)->node()->kind() == prim::ListConstruct &&
          !db.hasWriters(n->input(node_index))) {
        auto li_construct_node = n->input(node_index)->node();
        for (size_t j = 0; j < li_construct_node->inputs().size(); ++j) {
          input_shapes.push_back(tensorShapeArg(li_construct_node->input(j)));
        }
      } else {
        TORCH_INTERNAL_ASSERT(false, "Unhandled List, we shouldn't get here");
      }
      continue;
    }
    if (auto ival = toIValue(n->input(node_index))) {
      input_shapes.emplace_back(*ival);
      continue;
    }
    if (type->cast<ListType>() &&
        type->cast<ListType>()->getElementType()->cast<IntType>()) {
      auto input_src_node = n->input(node_index)->node();
      if (input_src_node->kind() == prim::ListConstruct &&
          !db.hasWriters(n->input(node_index))) {
        // it is a very common in graphs to see patterns like:
        // z = x.view(y.size())
        // or:
        // z = x.view(1, 10, y.size(0), y.size(1))
        // We want to propagate symbolic dimensions and concrete sizes
        // from y to z. To do this we try to associate symbolic dimensions
        // or concrete sizes with the integer list inputs that have a
        // constructor taken from constants or y.size() or y.size(0)
        auto list_construct = n->input(node_index)->node();
        std::vector<ShapeArg> shape;
        for (Value* v : list_construct->inputs()) {
          if (auto constant = constant_as<int64_t>(v)) {
            shape.emplace_back(*constant);
          } else if (v->node()->kind() == aten::size) {
            auto const_index = constant_as<int64_t>(v->node()->input(1));
            auto tt = v->node()->input(0)->type()->expect<TensorType>();
            auto ss = tt->symbolic_sizes();
            if (!ss.rank() || !const_index) {
              // if we are getting a size of a tensor, it is an unknown
              // symbolic dimension instead of an unknown integer (must be
              // >=0)
              shape.emplace_back(at::ShapeSymbol::newSymbol());
              continue;
            }
            auto norm_index = normIndex(*const_index, *ss.rank());
            if (!norm_index) {
              shape.emplace_back(at::ShapeSymbol::newSymbol());
              continue;
            }
            shape.emplace_back(ss[*norm_index]);
          } else {
            shape.emplace_back(ShapeArg::unknownInteger());
          }
        }
        input_shapes.emplace_back(ShapeArguments(shape));
        continue;
      }
      if (input_src_node->kind() == aten::size &&
          !db.hasWriters(n->input(node_index))) {
        auto ten_inp = input_src_node->input();
        auto ss = ten_inp->type()->expect<TensorType>()->symbolic_sizes();
        input_shapes.emplace_back(ss);
        continue;
      }
    }
    GRAPH_DEBUG(
        "Unhandled input: ",
        n->kind().toDisplayString(),
        " arg num: ",
        node_index);
    input_shapes.emplace_back(c10::SymbolicShape());
  }
  TORCH_INTERNAL_ASSERT(
      input_shapes.size() >= n->inputs().size(),
      "input_shapes size: ",
      input_shapes.size(),
      " n inputs size: ",
      n->inputs().size());
  return input_shapes;
}

void applyOutputShapeToGraph(
    Node* node,
    const std::vector<c10::SymbolicShape>& output_shapes) {
  TORCH_INTERNAL_ASSERT(
      node->outputs().size() == output_shapes.size(),
      "Output shape size mismatch");
  for (size_t i = 0; i < output_shapes.size(); ++i) {
    auto& ss = output_shapes.at(i);
    node->output(i)->setType(
        node->output(i)->type()->expect<TensorType>()->withSymbolicShapes(ss));
  }
}

std::shared_ptr<Graph> PropagateShapesWithShapeFunction(
    Node* n,
    const AliasDb& db) {
  const FunctionSchema* func_schema = n->maybeSchema();
  if (!func_schema) {
    return nullptr;
  }
  auto op_analyzer = SymbolicShapeOpAnalyzer(func_schema);
  if (!op_analyzer.getShapeComputeGraph()) {
    return nullptr;
  }
  auto input_shapes = getNodeInputShapes(n, db);
  op_analyzer.refineInputUnionTypes(n);

  if (auto output_shapes = op_analyzer.run(input_shapes)) {
    applyOutputShapeToGraph(n, *output_shapes);
  }

  return op_analyzer.getShapeComputeGraph();
}

struct SymbolicShapeGraphAnalyzer {
  SymbolicShapeGraphAnalyzer(
      std::shared_ptr<Graph>& graph,
      Node* beg,
      Node* end)
      : graph_(graph), beg_(beg), end_(end) {
    TORCH_INTERNAL_ASSERT(
        beg_->owningBlock() == end_->owningBlock() && end_->isAfter(beg_));
  }

  c10::optional<ShapeComputeGraphMapping> run() {
    AliasDb db(graph_);
    std::unordered_map<Node*, std::shared_ptr<Graph>> partial_evaluated_graphs =
        propagateShapesAndGatherPartialEvalShapeGraphs(db);

    auto stitched_shape_compute_graph = std::make_shared<Graph>();
    // We want to build up a computational graph which computes all shapes
    // we dont know statically - that is, all symbolic shapes within
    // the region [beg, end). it must be executable before beg.
    // TODO: dont require dimensions of tensors to be set AOT ?

    for (auto it = beg_->iterator(); it != end_->iterator(); it++) {
      auto curr = *it;
      if (curr->kind() == prim::Constant) {
        continue;
      }
      // TODO: generalize logic to for other tensor input ops when they are
      // added
      if (curr->kind() == prim::ListConstruct) {
        auto uses = curr->output()->uses();
        if (!std::all_of(uses.begin(), uses.end(), [](const Use& use) {
              return use.user->kind() == aten::cat;
            })) {
          GRAPH_DEBUG("Non cat list use ", getHeader(curr));
          return c10::nullopt;
        }
        continue;
      }

      if (!partial_evaluated_graphs.count(curr)) {
        GRAPH_DEBUG("No graph ", getHeader(curr));
        return c10::nullopt;
      }

      auto outputs = curr->outputs();
      for (Value* v : outputs) {
        auto tt = v->type()->cast<TensorType>();
        if (!tt) {
          GRAPH_DEBUG("Non tensor node", getHeader(curr));
          return c10::nullopt;
        }
        auto symbolic_sizes = tt->symbolic_sizes();
        // TODO: dont require # of dimensions of tensors set ?
        if (!symbolic_sizes.rank()) {
          GRAPH_DEBUG("No rank on output ", getHeader(curr));
          return c10::nullopt;
        }
      }
      auto partial_eval_graph = partial_evaluated_graphs[curr];
      joinPartialEvaluatedShapeGraphToLargeShapeGraph(
          curr, partial_eval_graph, stitched_shape_compute_graph);
    }

    size_t MAX_ITER = 8;
    bool made_change = true;
    size_t i = 0;
    while (i < MAX_ITER && made_change) {
      i++;
      made_change = shapeGraphCleanupPasses(stitched_shape_compute_graph);
    }

    // for any output that is duplicated, the symbolic shape must be equal
    // take the symbolic shape that is generated first and get equivalent ones
    std::unordered_map<int64_t, int64_t> discovered_sym_shape_equalities;
    std::unordered_map<Value*, int64_t> graph_output_to_symbolic_shape_dim;
    std::vector<size_t> erase_indices;

    for (size_t i = 0; i < stitched_shape_compute_graph->outputs().size();
         ++i) {
      Value* output = stitched_shape_compute_graph->outputs().at(i);
      // this Value is already contained, so the symbolic shape for i must be
      // equal to the symbolic shape at the existing index
      if (graph_output_to_symbolic_shape_dim.count(output)) {
        auto curr_sym_shape = output_index_to_symbolic_shape_[i];
        auto existing_sym_shape = graph_output_to_symbolic_shape_dim[output];
        discovered_sym_shape_equalities[curr_sym_shape] = existing_sym_shape;
        erase_indices.push_back(i);
      } else {
        graph_output_to_symbolic_shape_dim[output] =
            output_index_to_symbolic_shape_[i];
      }
    }
    for (int64_t i = (int64_t)erase_indices.size() - 1; i >= 0; i--) {
      stitched_shape_compute_graph->eraseOutput(erase_indices[i]);
    }
    for (size_t i = 0; i < stitched_shape_compute_graph->inputs().size();) {
      if (!stitched_shape_compute_graph->inputs().at(i)->hasUses()) {
        enclosing_graph_value_to_shape_graph_input_.erase(
            stitched_shape_compute_graph->inputs().at(i));
        stitched_shape_compute_graph->eraseInput(i);
      } else {
        ++i;
      }
    }

    updateGraphWithSymbolicShapeEqualities(discovered_sym_shape_equalities);
    return ShapeComputeGraphMapping(
        stitched_shape_compute_graph,
        enclosing_graph_value_to_shape_graph_input_,
        graph_output_to_symbolic_shape_dim);
  }

  void updateGraphWithSymbolicShapeEqualities(
      std::unordered_map<int64_t, int64_t>& sym_shape_equalities) {
    for (auto it = beg_->iterator(); it != end_->iterator(); it++) {
      auto curr = *it;
      for (size_t i = 0; i < curr->outputs().size(); ++i) {
        auto output = curr->output(i);
        auto tt = output->type()->cast<TensorType>();
        if (!tt || !tt->symbolic_sizes().rank()) {
          continue;
        }
        bool changed = false;
        std::vector<at::ShapeSymbol> shape_vec = *tt->symbolic_sizes().sizes();
        auto new_sizes =
            c10::fmap(shape_vec, [&](const at::ShapeSymbol& shape) {
              auto value = shape.value();
              if (sym_shape_equalities.count(value)) {
                changed = true;
                return sym_shape_equalities[value];
              }
              return value;
            });
        if (changed) {
          output->setType(
              tt->withSymbolicShapes(c10::SymbolicShape(new_sizes)));
        }
      }
    }
  }

  void registerStitchedComputeOutput(
      std::shared_ptr<Graph> stitched_shape_compute_graph,
      Value* output,
      int64_t symbolic_shape) {
    stitched_shape_compute_graph->registerOutput(output);
    output_index_to_symbolic_shape_
        [stitched_shape_compute_graph->outputs().size() - 1] = symbolic_shape;
    symbolic_shape_value_to_graph_output_[symbolic_shape] =
        stitched_shape_compute_graph->outputs().at(
            stitched_shape_compute_graph->outputs().size() - 1);
  }

  void joinPartialEvaluatedShapeGraphToLargeShapeGraph(
      Node* curr,
      std::shared_ptr<Graph> partial_eval_graph,
      std::shared_ptr<Graph> stitched_shape_compute_graph) {
    // we are building up the large shape compute graph by iteratively
    // combining partially evaluated individual node shape graphs.

    // We need to maintain two mappings, one from non-Tensor inputs in the
    // enclosing graph to their equivalent mappings within the large shape
    // compute graph, and one from symbolic shape dimension to new node output

    // When we add a new tensor node, we do two things:
    // 1: record a mapping from the tensor node output to its shape in the
    // partial eval graph 2: add each symbolic shape dimension that we have
    // not already added as a output to the large shape compute graph

    // Once we are done stitching together all partial eval'd graphs, we can
    // cleanup the graph and remove the unneeded complete shapes as outputs,
    // leaving us only compute for calculating the runtime value of symbolic
    // dimensions
    // leaving us only compute for calculating the runtime value of symbolic
    // dimensions

    std::vector<Value*> node_inputs;
    // TODO: generalize logic
    if (curr->kind() == aten::cat) {
      TORCH_INTERNAL_ASSERT(
          curr->input(0)->node()->kind() == prim::ListConstruct);
      for (Value* v : curr->input(0)->node()->inputs()) {
        node_inputs.push_back(v);
      }
      node_inputs.push_back(curr->namedInput("dim"));
    } else {
      for (size_t i = 0; i < partial_eval_graph->inputs().size(); ++i) {
        node_inputs.push_back(curr->input(i));
      }
    }

    std::vector<Value*> partial_eval_inputs;
    for (size_t i = 0; i < node_inputs.size(); ++i) {
      auto node_input = node_inputs[i];
      auto existing_graph_mapping =
          enclosing_graph_value_to_shape_graph_input_.find(node_input);
      if (existing_graph_mapping !=
          enclosing_graph_value_to_shape_graph_input_.end()) {
        partial_eval_inputs.push_back(existing_graph_mapping->second);
      } else {
        Value* shape_graph_input =
            stitched_shape_compute_graph->addInput()->copyMetadata(
                partial_eval_graph->inputs().at(i));
        enclosing_graph_value_to_shape_graph_input_[node_input] =
            shape_graph_input;
        partial_eval_inputs.push_back(shape_graph_input);
      }
      // make sure all symbolic dimensions in the graph we are creating are
      // computed in the partial eval graph
      if (auto tt = node_input->type()->cast<TensorType>()) {
        if (!tt->symbolic_sizes().rank()) {
          continue;
        }
        auto rank = *tt->symbolic_sizes().rank();
        for (size_t j = 0; j < rank; ++j) {
          auto shape = tt->symbolic_sizes()[j];
          if (shape.is_static() ||
              symbolic_shape_value_to_graph_output_.count(shape.value())) {
            continue;
          }
          auto input = enclosing_graph_value_to_shape_graph_input_[node_input];
          WithInsertPoint guard(stitched_shape_compute_graph->block());
          auto index = stitched_shape_compute_graph->insertConstant(
              static_cast<int64_t>(j));
          auto li_index = stitched_shape_compute_graph->insert(
              aten::__getitem__, {input, index});
          registerStitchedComputeOutput(
              stitched_shape_compute_graph, li_index, shape.value());
        }
      }
    }

    WithInsertPoint guard(stitched_shape_compute_graph->block());
    std::unordered_map<Value*, Value*> value_map;
    insertGraph(
        *stitched_shape_compute_graph,
        *partial_eval_graph,
        partial_eval_inputs,
        value_map);

    for (size_t i = 0; i < curr->outputs().size(); ++i) {
      Value* new_list_output = value_map[partial_eval_graph->outputs().at(i)];
      enclosing_graph_value_to_shape_graph_input_[curr->output(i)] =
          new_list_output;

      TORCH_INTERNAL_ASSERT(
          new_list_output->node()->kind() == prim::ListConstruct ||
          new_list_output->node()->kind() == prim::Constant);
      TORCH_INTERNAL_ASSERT(!new_list_output->node()->hasUses());

      auto symbolic_sizes =
          curr->output(i)->type()->expect<TensorType>()->symbolic_sizes();
      TORCH_INTERNAL_ASSERT(symbolic_sizes.rank());

      for (size_t i = 0; i < *symbolic_sizes.rank(); i++) {
        if (symbolic_sizes[i].is_static()) {
          continue;
        }
        int64_t symbolic_shape = symbolic_sizes[i].value();
        if (symbolic_shape_value_to_graph_output_.count(symbolic_shape)) {
          continue;
        }
        registerStitchedComputeOutput(
            stitched_shape_compute_graph,
            new_list_output->node()->input(i),
            symbolic_shape);
      }
    }
  }

  std::unordered_map<Node*, std::shared_ptr<Graph>>
  propagateShapesAndGatherPartialEvalShapeGraphs(AliasDb& db) {
    std::unordered_map<Node*, std::shared_ptr<Graph>> partial_evaluated_graphs;
    for (auto it = beg_->iterator(); it != end_->iterator(); it++) {
      auto curr = *it;
      if (auto maybe_graph = PropagateShapesWithShapeFunction(curr, db)) {
        partial_evaluated_graphs[curr] = maybe_graph;
      }
    }
    return partial_evaluated_graphs;
  }

  std::unordered_map<Value*, Value*>
      enclosing_graph_value_to_shape_graph_input_;
  std::unordered_map<int64_t, Value*> symbolic_shape_value_to_graph_output_;
  std::unordered_map<size_t, int64_t> output_index_to_symbolic_shape_;

  std::shared_ptr<Graph>& graph_;
  Node* beg_;
  Node* end_;
};

void PropagateShapesOnBlock(Block* b, const AliasDb& db) {
  for (Node* n : b->nodes()) {
    // TODO: handle loop
    if (n->kind() == prim::If) {
      IfView if_v(n);
      PropagateShapesOnBlock(if_v.thenBlock(), db);
      PropagateShapesOnBlock(if_v.elseBlock(), db);
      mergeTypes(if_v.thenOutputs(), if_v.elseOutputs(), if_v.outputs());
    } else if (n->maybeSchema()) {
      PropagateShapesWithShapeFunction(n, db);
    } else if (n->kind() == prim::TupleConstruct) {
      auto orig_type = n->output()->type()->expect<TupleType>();
      auto new_types = fmap(n->inputs(), [](Value* v) { return v->type(); });
      n->output()->setType(
          orig_type->createWithContained(std::move(new_types)));
    }
  }
}

void PropagateShapesOnGraph(std::shared_ptr<Graph>& graph) {
  AliasDb db(graph);
  PropagateShapesOnBlock(graph->block(), db);
}

c10::optional<ShapeComputeGraphMapping>
PropagateShapesAndBuildLargeShapeComputeGraph(
    std::shared_ptr<Graph>& graph,
    Node* beg,
    Node* end) {
  return SymbolicShapeGraphAnalyzer(graph, beg, end).run();
}

TORCH_API c10::optional<std::vector<c10::SymbolicShape>>
calculateSymbolicShapesOnOp(
    const FunctionSchema* schema,
    const std::vector<SSAInput>& inputs) {
  std::vector<SSArgument> ssa_args;
  for (auto& arg : inputs) {
    if (const IValue* ival = c10::get_if<IValue>(&arg)) {
      ssa_args.emplace_back(*ival);
    } else {
      const c10::SymbolicShape* ss = c10::get_if<c10::SymbolicShape>(&arg);
      ssa_args.emplace_back(ShapeArguments(*ss));
    }
  }

  auto op_analyzer = SymbolicShapeOpAnalyzer(schema);
  return op_analyzer.run(ssa_args);
}

} // namespace jit
} // namespace torch<|MERGE_RESOLUTION|>--- conflicted
+++ resolved
@@ -119,26 +119,15 @@
   // vals
  public:
   ShapeArguments(const c10::SymbolicShape& ss) {
-<<<<<<< HEAD
-    TORCH_INTERNAL_ASSERT(ss.rank())
-    for (size_t i = 0; i < *ss.rank(); ++i) {
-      maybe_shape_symbols_.emplace_back(ss.at(i));
-=======
     has_dim_ = ss.rank().has_value();
     if (has_dim_) {
       for (size_t i = 0; i < *ss.rank(); ++i) {
         maybe_shape_symbols_.emplace_back(ss.at(i));
       }
->>>>>>> 35d4a805
     }
   }
 
   ShapeArguments(std::vector<ShapeArg> ss)
-<<<<<<< HEAD
-      : maybe_shape_symbols_(std::move(ss)) {}
-
-  int64_t len() {
-=======
       : has_dim_(true), maybe_shape_symbols_(std::move(ss)) {}
 
   bool has_dim() const {
@@ -147,7 +136,6 @@
 
   int64_t len() const {
     TORCH_INTERNAL_ASSERT(has_dim_, "ShapeArguments has no known dim")
->>>>>>> 35d4a805
     return (int64_t)maybe_shape_symbols_.size();
   }
 
@@ -200,7 +188,7 @@
 
 c10::optional<size_t> normIndex(int64_t index, size_t len) {
   if (index < 0) {
-    index = index + (int64_t)len;
+    index = index + len;
   }
   if (index >= 0 && index < static_cast<int64_t>(len)) {
     return index;
@@ -530,30 +518,6 @@
     }
   }
 
-<<<<<<< HEAD
-  c10::SymbolicShape extractListShape(
-      Value* list,
-      std::unordered_map<Value*, int64_t>& symbolic_shape_values,
-      const AliasDb& db) {
-    if (list->node()->kind() == prim::Constant) {
-      auto int_list = toIValue(list)->toIntVector();
-      return c10::SymbolicShape(int_list);
-    }
-    // We need a list construct or a constant output
-    // that is not written to in order to analyze the output shape
-    if (list->node()->kind() != prim::ListConstruct || db.hasWriters(list)) {
-      GRAPH_DEBUG("Could not extract shape ", getHeader(node_));
-      return c10::SymbolicShape();
-    }
-    Node* list_construct = list->node();
-    std::vector<c10::optional<int64_t>> output_shape;
-    for (Value* input : list_construct->inputs()) {
-      if (symbolic_shape_values.count(input)) {
-        output_shape.emplace_back(symbolic_shape_values[input]);
-      } else {
-        output_shape.push_back(constant_as<int64_t>(input));
-      }
-=======
   std::vector<c10::SymbolicShape> propagateShapesInGraph() {
     bool made_change = true;
     constexpr size_t MAX_ATTEMPTS = 8;
@@ -564,7 +528,6 @@
       substituteSymbolicProperties(/*symbolic_shape_values*/ nullptr);
       GRAPH_DUMP("Before Opt: ", shape_compute_graph_);
       made_change = shapeGraphCleanupPasses(shape_compute_graph_);
->>>>>>> 35d4a805
     }
     std::unordered_map<Value*, int64_t> symbolic_shape_values;
     substituteSymbolicProperties(&symbolic_shape_values);
@@ -877,7 +840,7 @@
             output_index_to_symbolic_shape_[i];
       }
     }
-    for (int64_t i = (int64_t)erase_indices.size() - 1; i >= 0; i--) {
+    for (int64_t i = erase_indices.size() - 1; i >= 0; i--) {
       stitched_shape_compute_graph->eraseOutput(erase_indices[i]);
     }
     for (size_t i = 0; i < stitched_shape_compute_graph->inputs().size();) {
