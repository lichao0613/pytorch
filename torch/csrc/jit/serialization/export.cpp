--- conflicted
+++ resolved
@@ -560,7 +560,8 @@
     const std::unordered_map<
         std::string,
         std::unordered_map<int64_t, std::string>>& dynamic_axes,
-    onnx::TypeProto_Tensor* onnx_tensor_type) {
+    onnx::TypeProto_Tensor* onnx_tensor_type,
+    bool assign_dim_param) {
   if (tensor_type->dim()) {
     onnx::TensorShapeProto* shape = onnx_tensor_type->mutable_shape();
     auto sizes = tensor_type->symbolic_sizes().sizes().value();
@@ -574,7 +575,7 @@
         }
       } else if (sizes[i].is_static()) {
         shape->mutable_dim(i)->set_dim_value(sizes[i].static_size());
-      } else {
+      } else if (assign_dim_param) {
         if (symbol_dim_map_.find(sizes[i]) == symbol_dim_map_.end()) {
           symbol_dim_map_[sizes[i]] =
               dim_name_prefix + name + "_dim_" + std::to_string(i);
@@ -596,72 +597,28 @@
     const std::unordered_map<
         std::string,
         std::unordered_map<int64_t, std::string>>& dynamic_axes) {
-<<<<<<< HEAD
   std::string dim_name_prefix;
   if (n->node()->kind() != prim::Param) {
     dim_name_prefix = n->node()->kind().toUnqualString();
   }
-=======
-  auto tensorTypeToONNXType = [&dynamic_axes, n, this](
-                                  const TensorTypePtr& t,
-                                  onnx::TypeProto_Tensor* onnx_tensor_type,
-                                  bool assign_dim_param) {
-    std::string name = n->debugName();
-    if (t->dim()) {
-      onnx::TensorShapeProto* shape = onnx_tensor_type->mutable_shape();
-      auto sizes = t->symbolic_sizes().sizes().value();
-      for (const auto i : c10::irange(sizes.size())) {
-        shape->add_dim();
-        if ((dynamic_axes.find(name) != dynamic_axes.end()) &&
-            (dynamic_axes.at(name).find(i) != dynamic_axes.at(name).end())) {
-          shape->mutable_dim(i)->set_dim_param(dynamic_axes.at(name).at(i));
-          if (!sizes[i].is_static()) {
-            symbol_dim_map_[sizes[i]] = dynamic_axes.at(name).at(i);
-          }
-        } else if (sizes[i].is_static()) {
-          shape->mutable_dim(i)->set_dim_value(sizes[i].static_size());
-        } else if (assign_dim_param) {
-          if (symbol_dim_map_.find(sizes[i]) == symbol_dim_map_.end()) {
-            if (n->node()->kind() == prim::Param) {
-              symbol_dim_map_[sizes[i]] = name + "_dim_" + std::to_string(i);
-            } else {
-              std::string op_type = n->node()->kind().toUnqualString();
-              symbol_dim_map_[sizes[i]] =
-                  op_type + name + "_dim_" + std::to_string(i);
-            }
-          }
-          shape->mutable_dim(i)->set_dim_param(symbol_dim_map_[sizes[i]]);
-        }
-      }
-    }
-    if (t->scalarType()) {
-      onnx_tensor_type->set_elem_type(
-          ATenTypeToOnnxType(t->scalarType().value()));
-    }
-  };
-
->>>>>>> b52f07b7
   if (TensorTypePtr tensor_type = node_type->cast<TensorType>()) {
     if (tensor_type->dim() || tensor_type->scalarType()) {
       // Encode type if either shape or dtype exists.
       onnx::TypeProto_Tensor* onnx_tensor_type =
           onnx_type->mutable_tensor_type();
-<<<<<<< HEAD
-      TensorTypeToONNXType(
-          tensor_type,
-          dim_name_prefix,
-          n->debugName(),
-          dynamic_axes,
-          onnx_tensor_type);
-=======
       // Do not assign dim_param for sequence tensor type.
       // Sequence of tensors could differ in dimension size.
       // Use a dimension with neither dim_value nor dim_param set
       // to denote an unknown dimension.
       // Create and assign dim_param for normal tensor type.
       auto is_sequence_tensor = static_cast<bool>(n->type()->cast<ListType>());
-      tensorTypeToONNXType(tensor_type, onnx_tensor_type, !is_sequence_tensor);
->>>>>>> b52f07b7
+      TensorTypeToONNXType(
+          tensor_type,
+          dim_name_prefix,
+          n->debugName(),
+          dynamic_axes,
+          onnx_tensor_type
+          !is_sequence_tensor);
     }
   } else if (BoolTypePtr bool_type = node_type->cast<BoolType>()) {
     onnx::TypeProto_Tensor* onnx_tensor_type = onnx_type->mutable_tensor_type();
